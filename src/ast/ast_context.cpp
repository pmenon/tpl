#include "ast/ast_context.h"

#include "llvm/ADT/DenseMap.h"
#include "llvm/ADT/DenseSet.h"
#include "llvm/ADT/StringMap.h"

#include "ast/ast_node_factory.h"
#include "ast/builtins.h"
#include "ast/type.h"
#include "sql/table.h"
#include "sql/table_iterator.h"
#include "sql/value.h"
#include "util/common.h"
#include "util/math_util.h"

namespace tpl::ast {

struct AstContext::Implementation {
  static constexpr const uint32_t kDefaultStringTableCapacity = 32;

  //////////////////////////////////////////////////////////
  ///
  /// The basic types
  ///
  //////////////////////////////////////////////////////////

  IntegerType int8;
  IntegerType int16;
  IntegerType int32;
  IntegerType int64;
  IntegerType uint8;
  IntegerType uint16;
  IntegerType uint32;
  IntegerType uint64;

  FloatType float32;
  FloatType float64;

  BoolType boolean;

  NilType nil;

  util::RegionVector<InternalType *> internal_types;

  //////////////////////////////////////////////////////////
  ///
  /// Caches
  ///
  //////////////////////////////////////////////////////////

  llvm::StringMap<char, util::LlvmRegionAllocator> string_table;
  llvm::DenseMap<Identifier, Type *> builtin_types;
  llvm::DenseMap<Identifier, Builtin> builtin_funcs;
  llvm::DenseMap<Type *, PointerType *> pointer_types;
  llvm::DenseMap<std::pair<Type *, uint64_t>, ArrayType *> array_types;
  llvm::DenseMap<std::pair<Type *, Type *>, MapType *> map_types;

  explicit Implementation(AstContext &ctx)
      : int8(ctx, sizeof(i8), alignof(i8), IntegerType::IntKind::Int8),
        int16(ctx, sizeof(i16), alignof(i16), IntegerType::IntKind::Int16),
        int32(ctx, sizeof(i32), alignof(i32), IntegerType::IntKind::Int32),
        int64(ctx, sizeof(i64), alignof(i64), IntegerType::IntKind::Int64),
        uint8(ctx, sizeof(u8), alignof(u8), IntegerType::IntKind::UInt8),
        uint16(ctx, sizeof(u16), alignof(u16), IntegerType::IntKind::UInt16),
        uint32(ctx, sizeof(u32), alignof(u32), IntegerType::IntKind::UInt32),
        uint64(ctx, sizeof(u64), alignof(u64), IntegerType::IntKind::UInt64),
        float32(ctx, sizeof(f32), alignof(f32), FloatType::FloatKind::Float32),
        float64(ctx, sizeof(f64), alignof(f64), FloatType::FloatKind::Float64),
        boolean(ctx),
        nil(ctx),
        internal_types(ctx.region()),
        string_table(kDefaultStringTableCapacity,
                     util::LlvmRegionAllocator(ctx.region())) {}
};

AstContext::AstContext(util::Region *region,
                       sema::ErrorReporter &error_reporter)
    : region_(region),
      error_reporter_(error_reporter),
      node_factory_(std::make_unique<AstNodeFactory>(region)),
      impl_(std::make_unique<Implementation>(*this)) {
  // Initialize basic types
  impl().builtin_types[GetIdentifier("bool")] = &impl().boolean;
  impl().builtin_types[GetIdentifier("nil")] = &impl().nil;
  impl().builtin_types[GetIdentifier("int8")] = &impl().int8;
  impl().builtin_types[GetIdentifier("int16")] = &impl().int16;
  impl().builtin_types[GetIdentifier("int32")] = &impl().int32;
  impl().builtin_types[GetIdentifier("int64")] = &impl().int64;
  impl().builtin_types[GetIdentifier("uint8")] = &impl().uint8;
  impl().builtin_types[GetIdentifier("uint16")] = &impl().uint16;
  impl().builtin_types[GetIdentifier("uint32")] = &impl().uint32;
  impl().builtin_types[GetIdentifier("uint64")] = &impl().uint64;
  impl().builtin_types[GetIdentifier("float32")] = &impl().float32;
  impl().builtin_types[GetIdentifier("float64")] = &impl().float64;
  // Aliases
  impl().builtin_types[GetIdentifier("int")] = &impl().int32;
  impl().builtin_types[GetIdentifier("float")] = &impl().float32;
  impl().builtin_types[GetIdentifier("void")] = &impl().nil;

  // Populate all the internal/hidden/opaque types
  impl().internal_types.reserve(InternalType::NumInternalTypes());
#define INIT_TYPE(Kind, NameStr, Type)                            \
  impl().internal_types.push_back(new (region) InternalType(      \
      *this, GetIdentifier(NameStr), sizeof(Type), alignof(Type), \
      InternalType::InternalKind::Kind));
  INTERNAL_TYPE_LIST(INIT_TYPE)
#undef INIT_TYPE

  // Initialize builtin functions
#define BUILTIN_FUNC(Name, ...)       \
  impl().builtin_funcs[GetIdentifier( \
      Builtins::GetFunctionName(Builtin::Name))] = Builtin::Name;
  BUILTINS_LIST(BUILTIN_FUNC)
#undef BUILTIN_FUNC
}

AstContext::~AstContext() = default;

Identifier AstContext::GetIdentifier(llvm::StringRef str) {
  if (str.empty()) return Identifier(nullptr);

  auto iter = impl().string_table.insert(std::make_pair(str, char(0))).first;
  return Identifier(iter->getKeyData());
}

Type *AstContext::LookupBuiltinType(Identifier identifier) const {
  auto iter = impl().builtin_types.find(identifier);
  return (iter == impl().builtin_types.end() ? nullptr : iter->second);
}

bool AstContext::IsBuiltinFunction(Identifier identifier,
                                   Builtin *builtin) const {
  const auto iter = impl().builtin_funcs.find(identifier);

  if (iter != impl().builtin_funcs.end()) {
    if (builtin != nullptr) {
      *builtin = iter->second;
    }
    return true;
  }

  return false;
}

// static
PointerType *Type::PointerTo() { return PointerType::Get(this); }

// static
IntegerType *IntegerType::Get(AstContext &ctx, IntegerType::IntKind int_kind) {
  switch (int_kind) {
    case IntegerType::IntKind::Int8: {
      return &ctx.impl().int8;
    }
    case IntegerType::IntKind::Int16: {
      return &ctx.impl().int16;
    }
    case IntegerType::IntKind::Int32: {
      return &ctx.impl().int32;
    }
    case IntegerType::IntKind::Int64: {
      return &ctx.impl().int64;
    }
    case IntegerType::IntKind::UInt8: {
      return &ctx.impl().uint8;
    }
    case IntegerType::IntKind::UInt16: {
      return &ctx.impl().uint16;
    }
    case IntegerType::IntKind::UInt32: {
      return &ctx.impl().uint32;
    }
    case IntegerType::IntKind::UInt64: {
      return &ctx.impl().uint64;
    }
    default: { UNREACHABLE("Impossible integer kind"); }
  }
}

// static
FloatType *FloatType::Get(AstContext &ctx, FloatKind float_kind) {
  switch (float_kind) {
    case FloatType::FloatKind::Float32: {
      return &ctx.impl().float32;
    }
    case FloatType::FloatKind::Float64: {
      return &ctx.impl().float64;
    }
    default: { UNREACHABLE("Impossible floating point kind"); }
  }
}

// static
BoolType *BoolType::Get(AstContext &ctx) { return &ctx.impl().boolean; }

// static
NilType *NilType::Get(AstContext &ctx) { return &ctx.impl().nil; }

// static
PointerType *PointerType::Get(Type *base) {
  AstContext &ctx = base->context();

  auto &cached_types = ctx.impl().pointer_types;

  auto iter = cached_types.find(base);
  if (iter != cached_types.end()) {
    return iter->second;
  }

  auto *pointer_type = new (ctx.region()) PointerType(base);

  cached_types.try_emplace(base, pointer_type);

  return pointer_type;
}

// static
ArrayType *ArrayType::Get(uint64_t length, Type *elem_type) {
  AstContext &ctx = elem_type->context();

  auto &cached_types = ctx.impl().array_types;

  auto iter = cached_types.find(std::make_pair(elem_type, length));
  if (iter != cached_types.end()) {
    return iter->second;
  }

  auto *array_type = new (ctx.region()) ArrayType(length, elem_type);

  cached_types.try_emplace(std::make_pair(elem_type, length), array_type);

  return array_type;
}

// static
MapType *MapType::Get(Type *key_type, Type *value_type) {
  AstContext &ctx = key_type->context();

  auto &cached_types = ctx.impl().map_types;

  auto iter = cached_types.find({key_type, value_type});
  if (iter != cached_types.end()) {
    return iter->second;
  }

  auto *map_type = new (ctx.region()) MapType(key_type, value_type);

  cached_types.try_emplace({key_type, value_type}, map_type);

  return map_type;
}

// static
StructType *StructType::Get(AstContext &ctx,
                            util::RegionVector<Field> &&fields) {
  // Compute size and alignment. Alignment of struct is alignment of largest
  // struct element.
  u32 size = 0;
  u32 alignment = 0;
  util::RegionVector<u32> field_offsets(ctx.region());
  for (const auto &field : fields) {
    // Check if the type needs to be padded
    u32 field_align = field.type->alignment();
    if (!util::MathUtil::IsAligned(size, field_align)) {
      size = static_cast<u32>(util::MathUtil::AlignTo(size, field_align));
    }

    // Update size and calculate alignment
    field_offsets.push_back(size);
    size += field.type->size();
    alignment = std::max(alignment, field.type->alignment());
  }

  return new (ctx.region()) StructType(ctx, size, alignment, std::move(fields),
                                       std::move(field_offsets));
}

// static
StructType *StructType::Get(util::RegionVector<Field> &&fields) {
  TPL_ASSERT(!fields.empty(),
             "Cannot use StructType::Get(fields) with an empty list of fields");
  return StructType::Get(fields[0].type->context(), std::move(fields));
}

// static
FunctionType *FunctionType::Get(util::RegionVector<Field> &&params, Type *ret) {
  // TODO(pmenon): Use cache
  return new (ret->context().region()) FunctionType(std::move(params), ret);
}

// static
InternalType *InternalType::Get(AstContext &ctx, InternalKind kind) {
  TPL_ASSERT(static_cast<u8>(kind) < kNumInternalKinds,
             "Invalid internal kind");
  return ctx.impl().internal_types[static_cast<u32>(kind)];
}

SqlType *SqlType::Get(AstContext &ctx, const sql::Type &sql_type) {
  // TODO: cache
<<<<<<< HEAD
  u32 size, alignment;
=======
  u32 size = 0, alignment = 0;
>>>>>>> f4b39e2e
  switch (sql_type.type_id()) {
    case sql::TypeId::Boolean:
    case sql::TypeId::SmallInt:
    case sql::TypeId::Integer:
    case sql::TypeId::Date:
    case sql::TypeId::BigInt: {
      size = sizeof(sql::Integer);
      alignment = alignof(sql::Integer);
      break;
    }
    case sql::TypeId::Decimal: {
      size = sizeof(sql::Decimal);
      alignment = alignof(sql::Decimal);
      break;
    }
    case sql::TypeId::Char:
    case sql::TypeId::Varchar: {
      size = sizeof(sql::String);
      alignment = sizeof(sql::String);
      break;
    }
  }

  return new (ctx.region()) SqlType(ctx, size, alignment, sql_type);
}

}  // namespace tpl::ast<|MERGE_RESOLUTION|>--- conflicted
+++ resolved
@@ -296,11 +296,7 @@
 
 SqlType *SqlType::Get(AstContext &ctx, const sql::Type &sql_type) {
   // TODO: cache
-<<<<<<< HEAD
-  u32 size, alignment;
-=======
   u32 size = 0, alignment = 0;
->>>>>>> f4b39e2e
   switch (sql_type.type_id()) {
     case sql::TypeId::Boolean:
     case sql::TypeId::SmallInt:
