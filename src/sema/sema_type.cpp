--- conflicted
+++ resolved
@@ -1,12 +1,8 @@
 #include "sema/sema.h"
 
-<<<<<<< HEAD
 #include <utility>
 
-#include "ast/ast_context.h"
-=======
 #include "ast/context.h"
->>>>>>> 9956f8f2
 #include "ast/type.h"
 
 namespace tpl::sema {
