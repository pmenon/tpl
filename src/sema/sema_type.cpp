#include "sema/sema.h"

#include <utility>

#include "ast/context.h"
#include "ast/type.h"
#include "sema/error_reporter.h"

namespace tpl::sema {

void Sema::VisitArrayTypeRepr(ast::ArrayTypeRepr *node) {
  uint64_t arr_len = 0;
<<<<<<< HEAD
  if (node->Length() != nullptr) {
    if (!node->Length()->IsIntegerLiteral()) {
      error_reporter_->Report(node->Length()->Position(), ErrorMessages::kNonIntegerArrayLength);
=======
  if (node->GetLength() != nullptr) {
    if (!node->GetLength()->IsIntegerLiteral()) {
      error_reporter_->Report(node->GetLength()->Position(), ErrorMessages::kNonIntegerArrayLength);
>>>>>>> cc2a48f7
      return;
    }

    auto length = node->GetLength()->As<ast::LiteralExpression>()->IntegerVal();
    if (length < 0) {
<<<<<<< HEAD
      error_reporter_->Report(node->Length()->Position(), ErrorMessages::kNegativeArrayLength);
=======
      error_reporter_->Report(node->GetLength()->Position(), ErrorMessages::kNegativeArrayLength);
>>>>>>> cc2a48f7
      return;
    }

    arr_len = static_cast<uint64_t>(length);
  }

  ast::Type *elem_type = Resolve(node->GetElementType());

  if (elem_type == nullptr) {
    return;
  }

  node->SetType(ast::ArrayType::Get(arr_len, elem_type));
}

void Sema::VisitFunctionTypeRepr(ast::FunctionTypeRepr *node) {
  // Handle parameters
  util::RegionVector<ast::Field> param_types(context_->GetRegion());
<<<<<<< HEAD
  for (auto *param : node->Parameters()) {
=======
  for (auto *param : node->GetParameters()) {
>>>>>>> cc2a48f7
    Visit(param);
    ast::Type *param_type = param->GetTypeRepr()->GetType();
    if (param_type == nullptr) {
      return;
    }
    param_types.emplace_back(param->GetName(), param_type);
  }

  // Handle return type
  ast::Type *ret = Resolve(node->GetReturnType());
  if (ret == nullptr) {
    return;
  }

  // Create type
  ast::FunctionType *func_type = ast::FunctionType::Get(std::move(param_types), ret);
  node->SetType(func_type);
}

void Sema::VisitPointerTypeRepr(ast::PointerTypeRepr *node) {
  ast::Type *base_type = Resolve(node->GetBase());
  if (base_type == nullptr) {
    return;
  }

  node->SetType(base_type->PointerTo());
}

void Sema::VisitStructTypeRepr(ast::StructTypeRepr *node) {
  util::RegionVector<ast::Field> field_types(context_->GetRegion());
<<<<<<< HEAD
  for (auto *field : node->Fields()) {
=======
  for (auto *field : node->GetFields()) {
>>>>>>> cc2a48f7
    Visit(field);
    ast::Type *field_type = field->GetTypeRepr()->GetType();
    if (field_type == nullptr) {
      return;
    }
    field_types.emplace_back(field->GetName(), field_type);
  }

  node->SetType(ast::StructType::Get(context_, std::move(field_types)));
}

void Sema::VisitMapTypeRepr(ast::MapTypeRepr *node) {
  ast::Type *key_type = Resolve(node->GetKeyType());
  ast::Type *value_type = Resolve(node->GetValueType());

  if (key_type == nullptr || value_type == nullptr) {
    // Error
    return;
  }

  node->SetType(ast::MapType::Get(key_type, value_type));
}

}  // namespace tpl::sema<|MERGE_RESOLUTION|>--- conflicted
+++ resolved
@@ -10,25 +10,15 @@
 
 void Sema::VisitArrayTypeRepr(ast::ArrayTypeRepr *node) {
   uint64_t arr_len = 0;
-<<<<<<< HEAD
-  if (node->Length() != nullptr) {
-    if (!node->Length()->IsIntegerLiteral()) {
-      error_reporter_->Report(node->Length()->Position(), ErrorMessages::kNonIntegerArrayLength);
-=======
   if (node->GetLength() != nullptr) {
     if (!node->GetLength()->IsIntegerLiteral()) {
       error_reporter_->Report(node->GetLength()->Position(), ErrorMessages::kNonIntegerArrayLength);
->>>>>>> cc2a48f7
       return;
     }
 
     auto length = node->GetLength()->As<ast::LiteralExpression>()->IntegerVal();
     if (length < 0) {
-<<<<<<< HEAD
-      error_reporter_->Report(node->Length()->Position(), ErrorMessages::kNegativeArrayLength);
-=======
       error_reporter_->Report(node->GetLength()->Position(), ErrorMessages::kNegativeArrayLength);
->>>>>>> cc2a48f7
       return;
     }
 
@@ -47,11 +37,7 @@
 void Sema::VisitFunctionTypeRepr(ast::FunctionTypeRepr *node) {
   // Handle parameters
   util::RegionVector<ast::Field> param_types(context_->GetRegion());
-<<<<<<< HEAD
-  for (auto *param : node->Parameters()) {
-=======
   for (auto *param : node->GetParameters()) {
->>>>>>> cc2a48f7
     Visit(param);
     ast::Type *param_type = param->GetTypeRepr()->GetType();
     if (param_type == nullptr) {
@@ -82,11 +68,7 @@
 
 void Sema::VisitStructTypeRepr(ast::StructTypeRepr *node) {
   util::RegionVector<ast::Field> field_types(context_->GetRegion());
-<<<<<<< HEAD
-  for (auto *field : node->Fields()) {
-=======
   for (auto *field : node->GetFields()) {
->>>>>>> cc2a48f7
     Visit(field);
     ast::Type *field_type = field->GetTypeRepr()->GetType();
     if (field_type == nullptr) {
