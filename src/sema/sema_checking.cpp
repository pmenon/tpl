#include "sema/sema.h"

#include "ast/ast_node_factory.h"
#include "ast/context.h"
#include "ast/type.h"

namespace tpl::sema {

void Sema::ReportIncorrectCallArg(ast::CallExpr *call, uint32_t index, ast::Type *expected) {
  error_reporter()->Report(call->Position(), ErrorMessages::kIncorrectCallArgType,
                           call->GetFuncName(), expected, index,
                           call->Arguments()[index]->GetType());
}

void Sema::ReportIncorrectCallArg(ast::CallExpr *call, uint32_t index, const char *expected) {
  error_reporter()->Report(call->Position(), ErrorMessages::kIncorrectCallArgType2,
                           call->GetFuncName(), expected, index,
                           call->Arguments()[index]->GetType());
}

ast::Expr *Sema::ImplCastExprToType(ast::Expr *expr, ast::Type *target_type,
                                    ast::CastKind cast_kind) {
  return context()->GetNodeFactory()->NewImplicitCastExpr(expr->Position(), cast_kind, target_type,
                                                          expr);
}

bool Sema::CheckArgCount(ast::CallExpr *call, uint32_t expected_arg_count) {
  if (call->NumArgs() != expected_arg_count) {
    error_reporter()->Report(call->Position(), ErrorMessages::kMismatchedCallArgs,
                             call->GetFuncName(), expected_arg_count, call->NumArgs());
    return false;
  }

  return true;
}

bool Sema::CheckArgCountAtLeast(ast::CallExpr *call, uint32_t expected_arg_count) {
  if (call->NumArgs() < expected_arg_count) {
    error_reporter()->Report(call->Position(), ErrorMessages::kMismatchedCallArgs,
                             call->GetFuncName(), expected_arg_count, call->NumArgs());
    return false;
  }

  return true;
}

// Logical ops: and, or
Sema::CheckResult Sema::CheckLogicalOperands(parsing::Token::Type op, const SourcePosition &pos,
                                             ast::Expr *left, ast::Expr *right) {
  //
  // Both left and right types are either primitive booleans or SQL booleans. We
  // need both to be primitive booleans. Cast each expression as appropriate.
  //

  ast::Type *const bool_type = ast::BuiltinType::Get(context(), ast::BuiltinType::Bool);

  if (left->GetType()->IsSpecificBuiltin(ast::BuiltinType::Boolean)) {
    left = ImplCastExprToType(left, bool_type, ast::CastKind::SqlBoolToBool);
  }

  if (right->GetType()->IsSpecificBuiltin(ast::BuiltinType::Boolean)) {
    right = ImplCastExprToType(right, bool_type, ast::CastKind::SqlBoolToBool);
  }

  // If both input expressions are primitive booleans, we're done
  if (left->GetType()->IsBoolType() && right->GetType()->IsBoolType()) {
    return {bool_type, left, right};
  }

  // Okay, there's an error ...

  error_reporter()->Report(pos, ErrorMessages::kMismatchedTypesToBinary, left->GetType(),
                           right->GetType(), op);

  return {nullptr, left, right};
}

// Arithmetic ops: +, -, *, etc.
Sema::CheckResult Sema::CheckArithmeticOperands(parsing::Token::Type op, const SourcePosition &pos,
                                                ast::Expr *left, ast::Expr *right) {
  // If neither inputs are arithmetic, fail early
  if (!left->GetType()->IsArithmetic() || !right->GetType()->IsArithmetic()) {
    error_reporter()->Report(pos, ErrorMessages::kIllegalTypesForBinary, op, left->GetType(),
                             right->GetType());
    return {nullptr, left, right};
  }

  // If the input types are equal, finish.
  if (left->GetType() == right->GetType()) {
    return {left->GetType(), left, right};
  }

  // primitive int <OP> primitive int
<<<<<<< HEAD
  if (left->type()->IsIntegerType() && right->type()->IsIntegerType()) {
    if (left->type()->GetSize() < right->type()->GetSize()) {
      auto new_left = ImplCastExprToType(left, right->type(), ast::CastKind::IntegralCast);
      return {right->type(), new_left, right};
=======
  if (left->GetType()->IsIntegerType() && right->GetType()->IsIntegerType()) {
    if (left->GetType()->GetSize() < right->GetType()->GetSize()) {
      auto new_left = ImplCastExprToType(left, right->GetType(), ast::CastKind::IntegralCast);
      return {right->GetType(), new_left, right};
>>>>>>> 20779722
    }
    auto new_right = ImplCastExprToType(right, left->GetType(), ast::CastKind::IntegralCast);
    return {left->GetType(), left, new_right};
  }

  // primitive int <OP> SQL int
  if (left->GetType()->IsIntegerType() &&
      right->GetType()->IsSpecificBuiltin(ast::BuiltinType::Integer)) {
    auto new_left = ImplCastExprToType(left, right->GetType(), ast::CastKind::IntToSqlInt);
    return {right->GetType(), new_left, right};
  }

  // SQL int <OP> primitive int
  if (left->GetType()->IsSpecificBuiltin(ast::BuiltinType::Integer) &&
      right->GetType()->IsIntegerType()) {
    auto new_right = ImplCastExprToType(right, left->GetType(), ast::CastKind::IntToSqlInt);
    return {left->GetType(), left, new_right};
  }

  // primitive float <OP> SQL real
  if (left->GetType()->IsFloatType() &&
      right->GetType()->IsSpecificBuiltin(ast::BuiltinType::Real)) {
    auto new_left = ImplCastExprToType(left, right->GetType(), ast::CastKind::FloatToSqlReal);
    return {right->GetType(), new_left, right};
  }

  // SQL real <OP> primitive float
  if (left->GetType()->IsSpecificBuiltin(ast::BuiltinType::Real) &&
      right->GetType()->IsFloatType()) {
    auto new_right = ImplCastExprToType(right, left->GetType(), ast::CastKind::FloatToSqlReal);
    return {left->GetType(), left, new_right};
  }

  // SQL real <OP> SQL int
  if (left->GetType()->IsSpecificBuiltin(ast::BuiltinType::Real) &&
      right->GetType()->IsSpecificBuiltin(ast::BuiltinType::Integer)) {
    auto new_right = ImplCastExprToType(right, left->GetType(), ast::CastKind::SqlIntToSqlReal);
    return {left->GetType(), left, new_right};
  }

  // SQL int <OP> SQL real
  if (left->GetType()->IsSpecificBuiltin(ast::BuiltinType::Integer) &&
      right->GetType()->IsSpecificBuiltin(ast::BuiltinType::Real)) {
    auto new_left = ImplCastExprToType(left, right->GetType(), ast::CastKind::SqlIntToSqlReal);
    return {left->GetType(), new_left, right};
  }

  // TODO(pmenon): Fix me to support other arithmetic types
  error_reporter()->Report(pos, ErrorMessages::kIllegalTypesForBinary, op, left->GetType(),
                           right->GetType());
  return {nullptr, left, right};
}

Sema::CheckResult Sema::CheckSqlComparisonOperands(parsing::Token::Type op,
                                                   const SourcePosition &pos, ast::Expr *left,
                                                   ast::Expr *right) {
  TPL_ASSERT(left->GetType()->IsSqlValueType() || right->GetType()->IsSqlValueType(),
             "At least one input to comparison must be SQL value");

  // Primitive bool <cmp> SQL Boolean -> cast left.
  if (left->GetType()->IsBoolType() &&
      right->GetType()->IsSpecificBuiltin(ast::BuiltinType::Boolean)) {
    auto new_left = ImplCastExprToType(left, right->GetType(), ast::CastKind::BoolToSqlBool);
    return {ast::BuiltinType::Get(context(), ast::BuiltinType::Boolean), new_left, right};
  }

  // SQL Boolean <cmp> Primitive bool -> cast right.
  if (left->GetType()->IsSpecificBuiltin(ast::BuiltinType::Boolean) &&
      right->GetType()->IsBoolType()) {
    auto new_right = ImplCastExprToType(right, left->GetType(), ast::CastKind::BoolToSqlBool);
    return {ast::BuiltinType::Get(context(), ast::BuiltinType::Boolean), left, new_right};
  }

  // Primitive float <cmp> SQL Float -> cast left.
  if (left->GetType()->IsFloatType() &&
      right->GetType()->IsSpecificBuiltin(ast::BuiltinType::Real)) {
    auto new_left = ImplCastExprToType(left, right->GetType(), ast::CastKind::FloatToSqlReal);
    return {ast::BuiltinType::Get(context(), ast::BuiltinType::Boolean), new_left, right};
  }

  // SQL Float <cmp> Primitive Float -> cast right.
  if (left->GetType()->IsSpecificBuiltin(ast::BuiltinType::Real) &&
      right->GetType()->IsFloatType()) {
    auto new_right = ImplCastExprToType(right, left->GetType(), ast::CastKind::FloatToSqlReal);
    return {ast::BuiltinType::Get(context(), ast::BuiltinType::Boolean), left, new_right};
  }

  // Primitive int <cmp> SQL Integer -> cast left.
  if (left->GetType()->IsIntegerType() &&
      right->GetType()->IsSpecificBuiltin(ast::BuiltinType::Integer)) {
    auto new_left = ImplCastExprToType(left, right->GetType(), ast::CastKind::IntToSqlInt);
    return {ast::BuiltinType::Get(context(), ast::BuiltinType::Boolean), new_left, right};
  }

  // SQL Integer <cmp> Primitive int -> cast right.
  if (left->GetType()->IsSpecificBuiltin(ast::BuiltinType::Integer) &&
      right->GetType()->IsIntegerType()) {
    auto new_right = ImplCastExprToType(right, left->GetType(), ast::CastKind::IntToSqlInt);
    return {ast::BuiltinType::Get(context(), ast::BuiltinType::Boolean), left, new_right};
  }

  // Error.
  error_reporter()->Report(pos, ErrorMessages::kIllegalTypesForBinary, op, left->GetType(),
                           right->GetType());
  return {nullptr, left, right};
}

// Comparisons: <, <=, >, >=, ==, !=
Sema::CheckResult Sema::CheckComparisonOperands(parsing::Token::Type op, const SourcePosition &pos,
                                                ast::Expr *left, ast::Expr *right) {
  // Check for raw pointer comparison.
  if (left->GetType()->IsPointerType() || right->GetType()->IsPointerType()) {
    if (!parsing::Token::IsEqualityOp(op)) {
      error_reporter()->Report(pos, ErrorMessages::kIllegalTypesForBinary, op, left->GetType(),
                               right->GetType());
      return {nullptr, left, right};
    }

    auto lhs = left->GetType()->GetPointeeType();
    auto rhs = right->GetType()->GetPointeeType();

    bool same_pointee_type = (lhs != nullptr && lhs == rhs);
    bool compare_with_nil = (lhs == nullptr && left->GetType()->IsNilType()) ||
                            (rhs == nullptr && right->GetType()->IsNilType());
    if (same_pointee_type || compare_with_nil) {
      auto *ret_type = ast::BuiltinType::Get(context(), ast::BuiltinType::Bool);
      return {ret_type, left, right};
    }

    // Error
    error_reporter()->Report(pos, ErrorMessages::kIllegalTypesForBinary, op, left->GetType(),
                             right->GetType());
    return {nullptr, left, right};
  }

  // If the input types are the same, we don't need to do any work.
  if (left->GetType() == right->GetType()) {
    ast::Type *result_type = left->GetType()->IsSqlValueType()
                                 ? ast::BuiltinType::Get(context(), ast::BuiltinType::Boolean)
                                 : ast::BuiltinType::Get(context(), ast::BuiltinType::Bool);
    return {result_type, left, right};
  }

  // Check SQL comparisons separately.
  if (left->GetType()->IsSqlValueType() || right->GetType()->IsSqlValueType()) {
    return CheckSqlComparisonOperands(op, pos, left, right);
  }

  // If neither input expression is arithmetic, it's an ill-formed operation.
  if (!left->GetType()->IsArithmetic() || !right->GetType()->IsArithmetic()) {
    error_reporter()->Report(pos, ErrorMessages::kIllegalTypesForBinary, op, left->GetType(),
                             right->GetType());
    return {nullptr, left, right};
  }

  // Primitive int -> primitive float
  if (left->GetType()->IsIntegerType() && right->GetType()->IsFloatType()) {
    auto new_left = ImplCastExprToType(left, right->GetType(), ast::CastKind::IntToFloat);
    return {ast::BuiltinType::Get(context(), ast::BuiltinType::Bool), new_left, right};
  }

  if (left->GetType()->IsFloatType() && right->GetType()->IsIntegerType()) {
    auto new_right = ImplCastExprToType(right, left->GetType(), ast::CastKind::IntToFloat);
    return {ast::BuiltinType::Get(context(), ast::BuiltinType::Bool), left, new_right};
  }

  UNREACHABLE("Impossible");
}

bool Sema::CheckAssignmentConstraints(ast::Type *target_type, ast::Expr *&expr) {
  // If the target and expression types are the same, nothing to do
  if (expr->GetType() == target_type) {
    return true;
  }

  // Null pointers
  if (target_type->IsPointerType() && expr->GetType()->IsNilType()) {
    return true;
  }

  // Integer expansion
<<<<<<< HEAD
  if (target_type->IsIntegerType() && expr->type()->IsIntegerType()) {
    if (target_type->GetSize() > expr->type()->GetSize()) {
=======
  if (target_type->IsIntegerType() && expr->GetType()->IsIntegerType()) {
    if (target_type->GetSize() > expr->GetType()->GetSize()) {
>>>>>>> 20779722
      expr = ImplCastExprToType(expr, target_type, ast::CastKind::IntegralCast);
    }
    return true;
  }

  // Float to integer expansion
  if (target_type->IsIntegerType() && expr->GetType()->IsFloatType()) {
    expr = ImplCastExprToType(expr, target_type, ast::CastKind::FloatToInt);
    return true;
  }

  // Integer to float expansion
  if (target_type->IsFloatType() && expr->GetType()->IsIntegerType()) {
    expr = ImplCastExprToType(expr, target_type, ast::CastKind::IntToFloat);
    return true;
  }

  // Convert *[N]Type to [*]Type
  if (auto *target_arr = target_type->SafeAs<ast::ArrayType>()) {
    if (auto *expr_base = expr->GetType()->GetPointeeType()) {
      if (auto *expr_arr = expr_base->SafeAs<ast::ArrayType>()) {
        if (target_arr->HasUnknownLength() && expr_arr->HasKnownLength()) {
          expr = ImplCastExprToType(expr, target_type, ast::CastKind::BitCast);
          return true;
        }
      }
    }
  }

  // *T to *U
  if (target_type->IsPointerType() || expr->GetType()->IsPointerType()) {
    expr = ImplCastExprToType(expr, target_type, ast::CastKind::BitCast);
    return true;
  }

  // SQL bool to primitive bool
  if (target_type->IsBoolType() && expr->GetType()->IsSpecificBuiltin(ast::BuiltinType::Boolean)) {
    expr = ImplCastExprToType(expr, target_type, ast::CastKind::SqlBoolToBool);
    return true;
  }

  // Not a valid assignment
  return false;
}

}  // namespace tpl::sema<|MERGE_RESOLUTION|>--- conflicted
+++ resolved
@@ -91,17 +91,10 @@
   }
 
   // primitive int <OP> primitive int
-<<<<<<< HEAD
-  if (left->type()->IsIntegerType() && right->type()->IsIntegerType()) {
-    if (left->type()->GetSize() < right->type()->GetSize()) {
-      auto new_left = ImplCastExprToType(left, right->type(), ast::CastKind::IntegralCast);
-      return {right->type(), new_left, right};
-=======
   if (left->GetType()->IsIntegerType() && right->GetType()->IsIntegerType()) {
     if (left->GetType()->GetSize() < right->GetType()->GetSize()) {
       auto new_left = ImplCastExprToType(left, right->GetType(), ast::CastKind::IntegralCast);
       return {right->GetType(), new_left, right};
->>>>>>> 20779722
     }
     auto new_right = ImplCastExprToType(right, left->GetType(), ast::CastKind::IntegralCast);
     return {left->GetType(), left, new_right};
@@ -283,13 +276,8 @@
   }
 
   // Integer expansion
-<<<<<<< HEAD
-  if (target_type->IsIntegerType() && expr->type()->IsIntegerType()) {
-    if (target_type->GetSize() > expr->type()->GetSize()) {
-=======
   if (target_type->IsIntegerType() && expr->GetType()->IsIntegerType()) {
     if (target_type->GetSize() > expr->GetType()->GetSize()) {
->>>>>>> 20779722
       expr = ImplCastExprToType(expr, target_type, ast::CastKind::IntegralCast);
     }
     return true;
