--- conflicted
+++ resolved
@@ -97,13 +97,8 @@
     auto *bool_type = ast::BuiltinType::Get(context_, ast::BuiltinType::Bool);
 
     // Perform implicit cast from SQL boolean to primitive boolean
-<<<<<<< HEAD
-    ast::Expr *cond = node->Condition();
-    cond = context_->GetNodeFactory()->NewImplicitCastExpr(
-=======
     ast::Expression *cond = node->GetCondition();
     cond = context_->GetNodeFactory()->NewImplicitCastExpression(
->>>>>>> cc2a48f7
         cond->Position(), ast::CastKind::SqlBoolToBool, bool_type, cond);
     cond->SetType(bool_type);
     node->SetCondition(cond);
@@ -125,11 +120,7 @@
   Visit(node->GetDeclaration());
 }
 
-<<<<<<< HEAD
-void Sema::VisitReturnStmt(ast::ReturnStmt *node) {
-=======
 void Sema::VisitReturnStatement(ast::ReturnStatement *node) {
->>>>>>> cc2a48f7
   if (GetCurrentFunction() == nullptr) {
     error_reporter_->Report(node->Position(), ErrorMessages::kReturnOutsideFunction);
     return;
