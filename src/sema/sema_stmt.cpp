--- conflicted
+++ resolved
@@ -113,12 +113,7 @@
       attributes != nullptr &&
       attributes->Contains(context()->GetIdentifier("batch"))) {
     iter_type = ast::InternalType::Get(
-<<<<<<< HEAD
-        &ast_context(),
-        ast::InternalType::InternalKind::VectorProjectionIterator);
-=======
         context(), ast::InternalType::InternalKind::VectorProjectionIterator);
->>>>>>> 9956f8f2
   } else {
     iter_type = ConvertSchemaToType(table->schema());
     TPL_ASSERT(iter_type->IsStructType(), "Rows must be structs");
@@ -153,17 +148,10 @@
   if (auto *type = node->condition()->type()->SafeAs<ast::SqlType>();
       type != nullptr && type->sql_type().type_id() == sql::TypeId::Boolean) {
     ast::Expr *cond = node->condition();
-<<<<<<< HEAD
-    cond = ast_context().node_factory().NewImplicitCastExpr(
-        cond->position(), ast::ImplicitCastExpr::CastKind::SqlBoolToBool,
-        ast::BoolType::Get(&ast_context()), cond);
-    cond->set_type(ast::BoolType::Get(&ast_context()));
-=======
     cond = context()->node_factory()->NewImplicitCastExpr(
         cond->position(), ast::CastKind::SqlBoolToBool,
         ast::BoolType::Get(context()), cond);
     cond->set_type(ast::BoolType::Get(context()));
->>>>>>> 9956f8f2
     node->set_condition(cond);
   }
 
@@ -224,11 +212,7 @@
     // It's possible the return type is null (either because there was an error
     // or there wasn't an expression)
     if (return_type == nullptr) {
-<<<<<<< HEAD
-      return_type = ast::NilType::Get(&ast_context());
-=======
       return_type = ast::NilType::Get(context());
->>>>>>> 9956f8f2
     }
 
     error_reporter()->Report(node->position(),
