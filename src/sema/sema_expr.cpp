--- conflicted
+++ resolved
@@ -377,12 +377,8 @@
 void Sema::CheckBuiltinCall(ast::CallExpr *call, ast::Builtin builtin) {
   // First, resolve all call arguments. If any fail, exit immediately.
   for (auto *arg : call->arguments()) {
-<<<<<<< HEAD
-    if (Resolve(arg) == nullptr) {
-=======
     auto *resolved_type = Resolve(arg);
     if (resolved_type == nullptr) {
->>>>>>> 4200fb1e
       return;
     }
   }
@@ -555,72 +551,8 @@
 }
 
 void Sema::VisitImplicitCastExpr(ast::ImplicitCastExpr *node) {
-<<<<<<< HEAD
-  ast::Type *expr_type = Resolve(node->input());
-
-  if (expr_type == nullptr) {
-    // Error
-    return;
-  }
-
-  switch (node->cast_kind()) {
-    case ast::CastKind::IntToSqlInt: {
-      if (!expr_type->IsIntegerType()) {
-        error_reporter()->Report(
-            node->position(), ErrorMessages::kInvalidCastToSqlInt, expr_type);
-        return;
-      }
-
-      // The type is a non-null SQL integer
-      node->set_type(ast::SqlType::Get(
-          expr_type->context(), sql::IntegerType::InstanceNonNullable()));
-
-      break;
-    }
-
-    case ast::CastKind::IntToSqlDecimal: {
-      if (!expr_type->IsIntegerType()) {
-        error_reporter()->Report(node->position(),
-                                 ErrorMessages::kInvalidCastToSqlDecimal,
-                                 expr_type);
-        return;
-      }
-
-      // The type is a non-null SQL decimal
-      node->set_type(ast::SqlType::Get(
-          expr_type->context(), sql::DecimalType::InstanceNonNullable(1, 2)));
-
-      break;
-    }
-
-    case ast::CastKind::SqlBoolToBool: {
-      if (auto *type = expr_type->SafeAs<ast::SqlType>();
-          type == nullptr || !type->sql_type().Is<sql::BooleanType>()) {
-        error_reporter()->Report(
-            node->position(), ErrorMessages::kInvalidSqlCastToBool, expr_type);
-        return;
-      }
-
-      // Type is native boolean
-      node->set_type(ast::BoolType::Get(expr_type->context()));
-
-      break;
-    }
-
-    case ast::CastKind::IntegralCast: {
-      // TODO(pmenon): Fix me
-      if (!expr_type->IsIntegerType()) {
-        error_reporter()->Report(node->position(),
-                                 ErrorMessages::kInvalidCastToSqlDecimal,
-                                 expr_type);
-      }
-      break;
-    }
-  }
-=======
   throw std::runtime_error(
       "Should never perform semantic checking on implicit cast expressions");
->>>>>>> 4200fb1e
 }
 
 void Sema::VisitIndexExpr(ast::IndexExpr *node) {
