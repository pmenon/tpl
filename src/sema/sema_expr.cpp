--- conflicted
+++ resolved
@@ -23,41 +23,23 @@
   if (auto *left_type = left->type()->SafeAs<ast::SqlType>();
       left_type != nullptr && left_type->sql_type().Is<sql::BooleanType>()) {
     // Implicit cast
-<<<<<<< HEAD
-    left = ast_context().node_factory().NewImplicitCastExpr(
-        left->position(), ast::ImplicitCastExpr::CastKind::SqlBoolToBool,
-        ast::BoolType::Get(&ast_context()), left);
-
-    // Resolve
-    left->set_type(ast::BoolType::Get(&ast_context()));
-=======
     left = context()->node_factory()->NewImplicitCastExpr(
         left->position(), ast::CastKind::SqlBoolToBool,
         ast::BoolType::Get(context()), left);
 
     // Resolve
     left->set_type(ast::BoolType::Get(context()));
->>>>>>> 9956f8f2
   }
 
   if (auto *right_type = right->type()->SafeAs<ast::SqlType>();
       right_type != nullptr && right_type->sql_type().Is<sql::BooleanType>()) {
     // Implicit cast
-<<<<<<< HEAD
-    right = ast_context().node_factory().NewImplicitCastExpr(
-        right->position(), ast::ImplicitCastExpr::CastKind::SqlBoolToBool,
-        ast::BoolType::Get(&ast_context()), right);
-
-    // Resolve
-    right->set_type(ast::BoolType::Get(&ast_context()));
-=======
     right = context()->node_factory()->NewImplicitCastExpr(
         right->position(), ast::CastKind::SqlBoolToBool,
         ast::BoolType::Get(context()), right);
 
     // Resolve
     right->set_type(ast::BoolType::Get(context()));
->>>>>>> 9956f8f2
   }
 
   /*
@@ -66,11 +48,7 @@
    */
 
   if (left->type()->IsBoolType() && right->type()->IsBoolType()) {
-<<<<<<< HEAD
-    return {ast::BoolType::Get(&ast_context()), left, right};
-=======
     return {ast::BoolType::Get(context()), left, right};
->>>>>>> 9956f8f2
   }
 
   error_reporter()->Report(pos, ErrorMessages::kMismatchedTypesToBinary,
@@ -147,11 +125,7 @@
   }
 
   if (left_type == right_type) {
-<<<<<<< HEAD
-    return {ast::BoolType::Get(&ast_context()), left, right};
-=======
     return {ast::BoolType::Get(context()), left, right};
->>>>>>> 9956f8f2
   }
 
   ast::Type *sql_int_type =
@@ -199,12 +173,8 @@
       auto [result_type, left, right] = CheckLogicalOperands(
           node->op(), node->position(), node->left(), node->right());
       node->set_type(result_type);
-      if (node->left() != left) {
-        node->set_left(left);
-      }
-      if (node->right() != right) {
-        node->set_right(right);
-      }
+      if (node->left() != left) node->set_left(left);
+      if (node->right() != right) node->set_right(right);
       break;
     }
     case parsing::Token::Type::AMPERSAND:
@@ -218,12 +188,8 @@
       auto [result_type, left, right] = CheckArithmeticOperands(
           node->op(), node->position(), node->left(), node->right());
       node->set_type(result_type);
-      if (node->left() != left) {
-        node->set_left(left);
-      }
-      if (node->right() != right) {
-        node->set_right(right);
-      }
+      if (node->left() != left) node->set_left(left);
+      if (node->right() != right) node->set_right(right);
       break;
     }
     default: {
@@ -252,12 +218,8 @@
       auto [result_type, left, right] = CheckComparisonOperands(
           node->op(), node->position(), node->left(), node->right());
       node->set_type(result_type);
-      if (node->left() != left) {
-        node->set_left(left);
-      }
-      if (node->right() != right) {
-        node->set_right(right);
-      }
+      if (node->left() != left) node->set_left(left);
+      if (node->right() != right) node->set_right(right);
       break;
     }
     default: {
@@ -305,32 +267,14 @@
       arguments[0]->type()->As<ast::InternalType>()->internal_kind() !=
           ast::InternalType::InternalKind::VectorProjectionIterator) {
     auto *vpi_type = ast::InternalType::Get(
-<<<<<<< HEAD
-        &ast_context(),
-        ast::InternalType::InternalKind::VectorProjectionIterator);
-    error_reporter().Report(call->position(),
-                            ErrorMessages::kIncorrectCallArgType,
-                            arguments[0]->type(), vpi_type, call->FuncName());
-=======
         context(), ast::InternalType::InternalKind::VectorProjectionIterator);
     error_reporter()->Report(call->position(),
                              ErrorMessages::kIncorrectCallArgType,
                              arguments[0]->type(), vpi_type, call->FuncName());
->>>>>>> 9956f8f2
     return;
   }
 
   if (!arguments[1]->type()->IsStringType()) {
-<<<<<<< HEAD
-    error_reporter().Report(
-        call->position(), ErrorMessages::kIncorrectCallArgType,
-        arguments[1]->type(), ast::StringType::Get(&ast_context()),
-        call->FuncName());
-  }
-
-  call->set_type(
-      ast::IntegerType::Get(&ast_context(), ast::IntegerType::IntKind::Int32));
-=======
     error_reporter()->Report(call->position(),
                              ErrorMessages::kIncorrectCallArgType,
                              arguments[1]->type(),
@@ -339,7 +283,6 @@
 
   call->set_type(
       ast::IntegerType::Get(context(), ast::IntegerType::IntKind::Int32));
->>>>>>> 9956f8f2
 }
 
 void Sema::CheckBuiltinJoinHashTableInsert(ast::CallExpr *call) {
@@ -414,11 +357,7 @@
   }
 
   // This call returns nothing
-<<<<<<< HEAD
-  call->set_type(ast::NilType::Get(&ast_context()));
-=======
   call->set_type(ast::NilType::Get(context()));
->>>>>>> 9956f8f2
 }
 
 void Sema::CheckBuiltinCall(ast::CallExpr *call, ast::Builtin builtin) {
@@ -623,18 +562,13 @@
       }
 
       // Type is native boolean
-      node->set_type(ast::BoolType::Get(&expr_type->context()));
-
-      break;
-    }
-
-<<<<<<< HEAD
-    case ast::ImplicitCastExpr::CastKind::IntegralCast: {
+      node->set_type(ast::BoolType::Get(expr_type->context()));
+
+      break;
+    }
+
+    case ast::CastKind::IntegralCast: {
       // TODO(pmenon): Fix me
-=======
-    case ast::CastKind::IntegralCast: {
-      // TODO: Fix me
->>>>>>> 9956f8f2
       if (!expr_type->IsIntegerType()) {
         error_reporter()->Report(node->position(),
                                  ErrorMessages::kInvalidCastToSqlDecimal,
@@ -676,49 +610,27 @@
 void Sema::VisitLitExpr(ast::LitExpr *node) {
   switch (node->literal_kind()) {
     case ast::LitExpr::LitKind::Nil: {
-<<<<<<< HEAD
-      node->set_type(ast::NilType::Get(&ast_context()));
-      break;
-    }
-    case ast::LitExpr::LitKind::Boolean: {
-      node->set_type(ast::BoolType::Get(&ast_context()));
-=======
       node->set_type(ast::NilType::Get(context()));
       break;
     }
     case ast::LitExpr::LitKind::Boolean: {
       node->set_type(ast::BoolType::Get(context()));
->>>>>>> 9956f8f2
       break;
     }
     case ast::LitExpr::LitKind::Float: {
       // Literal floats default to float32
-<<<<<<< HEAD
-      node->set_type(ast::FloatType::Get(&ast_context(),
-                                         ast::FloatType::FloatKind::Float32));
-=======
       node->set_type(
           ast::FloatType::Get(context(), ast::FloatType::FloatKind::Float32));
->>>>>>> 9956f8f2
       break;
     }
     case ast::LitExpr::LitKind::Int: {
       // Literal integers default to int32
-<<<<<<< HEAD
-      node->set_type(ast::IntegerType::Get(&ast_context(),
-                                           ast::IntegerType::IntKind::Int32));
-      break;
-    }
-    case ast::LitExpr::LitKind::String: {
-      node->set_type(ast::StringType::Get(&ast_context()));
-=======
       node->set_type(
           ast::IntegerType::Get(context(), ast::IntegerType::IntKind::Int32));
       break;
     }
     case ast::LitExpr::LitKind::String: {
       node->set_type(ast::StringType::Get(context()));
->>>>>>> 9956f8f2
       break;
     }
   }
