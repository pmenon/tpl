#include "sema/sema.h"

#include "ast/ast_node_factory.h"
#include "ast/context.h"
#include "ast/type.h"
#include "logging/logger.h"

namespace tpl::sema {

void Sema::VisitBadExpr(ast::BadExpr *node) {
  TPL_ASSERT(false, "Bad expression in type checker!");
}

void Sema::VisitBinaryOpExpr(ast::BinaryOpExpr *node) {
  ast::Type *left_type = Resolve(node->Left());
  ast::Type *right_type = Resolve(node->Right());

  if (left_type == nullptr || right_type == nullptr) {
    // Some error occurred
    return;
  }

  switch (node->Op()) {
    case parsing::Token::Type::AND:
    case parsing::Token::Type::OR: {
      auto [result_type, left, right] =
          CheckLogicalOperands(node->Op(), node->Position(), node->Left(), node->Right());
      node->SetType(result_type);
      if (node->Left() != left) node->SetLeft(left);
      if (node->Right() != right) node->SetRight(right);
      break;
    }
    case parsing::Token::Type::AMPERSAND:
    case parsing::Token::Type::BIT_XOR:
    case parsing::Token::Type::BIT_OR:
    case parsing::Token::Type::PLUS:
    case parsing::Token::Type::MINUS:
    case parsing::Token::Type::STAR:
    case parsing::Token::Type::SLASH:
    case parsing::Token::Type::PERCENT: {
      auto [result_type, left, right] =
          CheckArithmeticOperands(node->Op(), node->Position(), node->Left(), node->Right());
      node->SetType(result_type);
      if (node->Left() != left) node->SetLeft(left);
      if (node->Right() != right) node->SetRight(right);
      break;
    }
    default: {
      LOG_ERROR("{} is not a binary operation!", parsing::Token::GetString(node->Op()));
    }
  }
}

void Sema::VisitComparisonOpExpr(ast::ComparisonOpExpr *node) {
  ast::Type *left_type = Resolve(node->Left());
  ast::Type *right_type = Resolve(node->Right());

  if (left_type == nullptr || right_type == nullptr) {
    // Some error occurred
    return;
  }

  switch (node->Op()) {
    case parsing::Token::Type::BANG_EQUAL:
    case parsing::Token::Type::EQUAL_EQUAL:
    case parsing::Token::Type::GREATER:
    case parsing::Token::Type::GREATER_EQUAL:
    case parsing::Token::Type::LESS:
    case parsing::Token::Type::LESS_EQUAL: {
      auto [result_type, left, right] =
          CheckComparisonOperands(node->Op(), node->Position(), node->Left(), node->Right());
      node->SetType(result_type);
      if (node->Left() != left) node->SetLeft(left);
      if (node->Right() != right) node->SetRight(right);
      break;
    }
    default: {
      LOG_ERROR("{} is not a comparison operation", parsing::Token::GetString(node->Op()));
    }
  }
}

void Sema::VisitCallExpr(ast::CallExpr *node) {
  // If the call claims to be to a builtin, validate it
  if (node->GetCallKind() == ast::CallExpr::CallKind::Builtin) {
    CheckBuiltinCall(node);
    return;
  }

  // Resolve the function type
  ast::Type *type = Resolve(node->Function());
  if (type == nullptr) {
    return;
  }

  // Check that the resolved function type is actually a function
  auto *func_type = type->SafeAs<ast::FunctionType>();
  if (func_type == nullptr) {
    error_reporter()->Report(node->Position(), ErrorMessages::kNonFunction);
    return;
  }

  // Check argument count matches
  if (!CheckArgCount(node, func_type->GetNumParams())) {
    return;
  }

  // Resolve function arguments
  for (auto *arg : node->Arguments()) {
    ast::Type *arg_type = Resolve(arg);
    if (arg_type == nullptr) {
      return;
    }
  }

  // Check args
  bool has_errors = false;

  const auto &actual_args = node->Arguments();
  for (uint32_t arg_num = 0; arg_num < actual_args.size(); arg_num++) {
    ast::Type *expected_type = func_type->GetParams()[arg_num].type;
    ast::Expr *arg = actual_args[arg_num];

    // Function application simplifies to performing an assignment of the
    // actual call arguments to the function parameters. Do the check now, which
    // may apply an implicit cast to make the assignment work.
    if (!CheckAssignmentConstraints(expected_type, arg)) {
      has_errors = true;
      error_reporter_->Report(arg->Position(), ErrorMessages::kIncorrectCallArgType,
                              node->GetFuncName(), expected_type, arg_num, arg->GetType());
      continue;
    }

    // If the check applied an implicit cast, set the argument
    if (arg != actual_args[arg_num]) {
      node->SetArgument(arg_num, arg);
    }
  }

  if (has_errors) {
    return;
  }

  // Looks good ...
<<<<<<< HEAD
  node->set_type(func_type->GetReturnType());
=======
  node->SetType(func_type->GetReturnType());
>>>>>>> 20779722
}

void Sema::VisitFunctionLitExpr(ast::FunctionLitExpr *node) {
  // Resolve the type, if not resolved already
  if (auto *type = node->TypeRepr()->GetType(); type == nullptr) {
    type = Resolve(node->TypeRepr());
    if (type == nullptr) {
      return;
    }
  }

  // Good function type, insert into node
  auto *func_type = node->TypeRepr()->GetType()->As<ast::FunctionType>();
  node->SetType(func_type);

  // The function scope
  FunctionSemaScope function_scope(this, node);

  // Declare function parameters in scope
  for (const auto &param : func_type->GetParams()) {
    current_scope()->Declare(param.name, param.type);
  }

  // Recurse into the function body
  Visit(node->Body());

  // Check the return value. We allow functions to be empty or elide a final
  // "return" statement only if the function has a "nil" return type. In this
  // case, we automatically insert a "return" statement.
<<<<<<< HEAD
  if (node->IsEmpty() || !ast::Stmt::IsTerminating(node->body())) {
    if (!func_type->GetReturnType()->IsNilType()) {
      error_reporter()->Report(node->body()->right_brace_position(), ErrorMessages::kMissingReturn);
=======
  if (node->IsEmpty() || !ast::Stmt::IsTerminating(node->Body())) {
    if (!func_type->GetReturnType()->IsNilType()) {
      error_reporter()->Report(node->Body()->RightBracePosition(), ErrorMessages::kMissingReturn);
>>>>>>> 20779722
      return;
    }

    auto *empty_ret = context()->GetNodeFactory()->NewReturnStmt(node->Position(), nullptr);
    node->Body()->AppendStatement(empty_ret);
  }
}

void Sema::VisitIdentifierExpr(ast::IdentifierExpr *node) {
  // Check the current context
  if (auto *type = current_scope()->Lookup(node->Name())) {
    node->SetType(type);
    return;
  }

  // Check the builtin types
  if (auto *type = context()->LookupBuiltinType(node->Name())) {
    node->SetType(type);
    return;
  }

  // Error
  error_reporter()->Report(node->Position(), ErrorMessages::kUndefinedVariable, node->Name());
}

void Sema::VisitImplicitCastExpr(ast::ImplicitCastExpr *node) {
  throw std::runtime_error("Should never perform semantic checking on implicit cast expressions");
}

void Sema::VisitIndexExpr(ast::IndexExpr *node) {
  ast::Type *obj_type = Resolve(node->Object());
  ast::Type *index_type = Resolve(node->Index());

  if (obj_type == nullptr || index_type == nullptr) {
    return;
  }

  if (!obj_type->IsArrayType() && !obj_type->IsMapType()) {
    error_reporter()->Report(node->Position(), ErrorMessages::kInvalidIndexOperation, obj_type);
    return;
  }

  if (!index_type->IsIntegerType()) {
    error_reporter()->Report(node->Position(), ErrorMessages::kNonIntegerArrayIndexValue);
    return;
  }

  if (auto *arr_type = obj_type->SafeAs<ast::ArrayType>()) {
<<<<<<< HEAD
    node->set_type(arr_type->GetElementType());
  } else {
    node->set_type(obj_type->As<ast::MapType>()->GetValueType());
=======
    if (auto *index = node->Index()->SafeAs<ast::LitExpr>()) {
      const int32_t index_val = index->Int32Val();
      // Check negative array indices.
      if (index_val < 0) {
        error_reporter()->Report(index->Position(), ErrorMessages::kNegativeArrayIndexValue,
                                 index_val);
        return;
      }
      // Check known out-of-bounds array access.
      if (arr_type->HasKnownLength() && static_cast<uint64_t>(index_val) >= arr_type->GetLength()) {
        error_reporter()->Report(index->Position(), ErrorMessages::kOutOfBoundsArrayIndexValue,
                                 index_val, arr_type->GetLength());
        return;
      }
    }
    node->SetType(arr_type->GetElementType());
  } else {
    node->SetType(obj_type->As<ast::MapType>()->GetValueType());
>>>>>>> 20779722
  }
}

void Sema::VisitLitExpr(ast::LitExpr *node) {
  switch (node->GetLiteralKind()) {
    case ast::LitExpr::LitKind::Nil: {
      node->SetType(ast::BuiltinType::Get(context(), ast::BuiltinType::Nil));
      break;
    }
    case ast::LitExpr::LitKind::Boolean: {
      node->SetType(ast::BuiltinType::Get(context(), ast::BuiltinType::Bool));
      break;
    }
    case ast::LitExpr::LitKind::Float: {
      // Literal floats default to float32
      node->SetType(ast::BuiltinType::Get(context(), ast::BuiltinType::Float32));
      break;
    }
    case ast::LitExpr::LitKind::Int: {
      // Literal integers default to int32
      node->SetType(ast::BuiltinType::Get(context(), ast::BuiltinType::Int32));
      break;
    }
    case ast::LitExpr::LitKind::String: {
      node->SetType(ast::StringType::Get(context()));
      break;
    }
  }
}

void Sema::VisitUnaryOpExpr(ast::UnaryOpExpr *node) {
  // Resolve the type of the sub expression
  ast::Type *expr_type = Resolve(node->Input());

  if (expr_type == nullptr) {
    // Some error occurred
    return;
  }

  switch (node->Op()) {
    case parsing::Token::Type::BANG: {
      if (!expr_type->IsBoolType()) {
        error_reporter()->Report(node->Position(), ErrorMessages::kInvalidOperation, node->Op(),
                                 expr_type);
        return;
      }

      node->SetType(expr_type);
      break;
    }
    case parsing::Token::Type::MINUS: {
      if (!expr_type->IsArithmetic()) {
        error_reporter()->Report(node->Position(), ErrorMessages::kInvalidOperation, node->Op(),
                                 expr_type);
        return;
      }

      node->SetType(expr_type);
      break;
    }
    case parsing::Token::Type::STAR: {
      if (!expr_type->IsPointerType()) {
        error_reporter()->Report(node->Position(), ErrorMessages::kInvalidOperation, node->Op(),
                                 expr_type);
        return;
      }

<<<<<<< HEAD
      node->set_type(expr_type->As<ast::PointerType>()->GetBase());
=======
      node->SetType(expr_type->As<ast::PointerType>()->GetBase());
>>>>>>> 20779722
      break;
    }
    case parsing::Token::Type::AMPERSAND: {
      if (expr_type->IsFunctionType()) {
        error_reporter()->Report(node->Position(), ErrorMessages::kInvalidOperation, node->Op(),
                                 expr_type);
        return;
      }

      node->SetType(expr_type->PointerTo());
      break;
    }
    default: {
      UNREACHABLE("Impossible unary operation!");
    }
  }
}

void Sema::VisitMemberExpr(ast::MemberExpr *node) {
  ast::Type *obj_type = Resolve(node->Object());

  if (obj_type == nullptr) {
    // Some error
    return;
  }

  if (auto *pointer_type = obj_type->SafeAs<ast::PointerType>()) {
    obj_type = pointer_type->GetBase();
  }

  if (!obj_type->IsStructType()) {
    error_reporter()->Report(node->Position(), ErrorMessages::kMemberObjectNotComposite, obj_type);
    return;
  }

  if (!node->Member()->IsIdentifierExpr()) {
    error_reporter()->Report(node->Member()->Position(),
                             ErrorMessages::kExpectedIdentifierForMember);
    return;
  }

  ast::Identifier member = node->Member()->As<ast::IdentifierExpr>()->Name();

  ast::Type *member_type = obj_type->As<ast::StructType>()->LookupFieldByName(member);

  if (member_type == nullptr) {
    error_reporter()->Report(node->Member()->Position(), ErrorMessages::kFieldObjectDoesNotExist,
                             member, obj_type);
    return;
  }

  node->SetType(member_type);
}

}  // namespace tpl::sema<|MERGE_RESOLUTION|>--- conflicted
+++ resolved
@@ -142,11 +142,7 @@
   }
 
   // Looks good ...
-<<<<<<< HEAD
-  node->set_type(func_type->GetReturnType());
-=======
   node->SetType(func_type->GetReturnType());
->>>>>>> 20779722
 }
 
 void Sema::VisitFunctionLitExpr(ast::FunctionLitExpr *node) {
@@ -176,15 +172,9 @@
   // Check the return value. We allow functions to be empty or elide a final
   // "return" statement only if the function has a "nil" return type. In this
   // case, we automatically insert a "return" statement.
-<<<<<<< HEAD
-  if (node->IsEmpty() || !ast::Stmt::IsTerminating(node->body())) {
-    if (!func_type->GetReturnType()->IsNilType()) {
-      error_reporter()->Report(node->body()->right_brace_position(), ErrorMessages::kMissingReturn);
-=======
   if (node->IsEmpty() || !ast::Stmt::IsTerminating(node->Body())) {
     if (!func_type->GetReturnType()->IsNilType()) {
       error_reporter()->Report(node->Body()->RightBracePosition(), ErrorMessages::kMissingReturn);
->>>>>>> 20779722
       return;
     }
 
@@ -232,13 +222,8 @@
     return;
   }
 
-  if (auto *arr_type = obj_type->SafeAs<ast::ArrayType>()) {
-<<<<<<< HEAD
-    node->set_type(arr_type->GetElementType());
-  } else {
-    node->set_type(obj_type->As<ast::MapType>()->GetValueType());
-=======
-    if (auto *index = node->Index()->SafeAs<ast::LitExpr>()) {
+  if (auto arr_type = obj_type->SafeAs<ast::ArrayType>()) {
+    if (auto index = node->Index()->SafeAs<ast::LitExpr>()) {
       const int32_t index_val = index->Int32Val();
       // Check negative array indices.
       if (index_val < 0) {
@@ -256,7 +241,6 @@
     node->SetType(arr_type->GetElementType());
   } else {
     node->SetType(obj_type->As<ast::MapType>()->GetValueType());
->>>>>>> 20779722
   }
 }
 
@@ -324,11 +308,7 @@
         return;
       }
 
-<<<<<<< HEAD
-      node->set_type(expr_type->As<ast::PointerType>()->GetBase());
-=======
       node->SetType(expr_type->As<ast::PointerType>()->GetBase());
->>>>>>> 20779722
       break;
     }
     case parsing::Token::Type::AMPERSAND: {
