#include "sema/sema.h"

#include "ast/ast_node_factory.h"
#include "ast/context.h"
#include "ast/type.h"
#include "ast/type_builder.h"
#include "sema/error_reporter.h"

namespace tpl::sema {

namespace {

bool IsPointerToSpecificBuiltin(ast::Type *type, ast::BuiltinType::Kind kind) {
  if (auto pointee_type = type->GetPointeeType()) {
    return pointee_type->IsSpecificBuiltin(kind);
  }
  return false;
}

bool IsPointerToSQLValue(ast::Type *type) {
  if (auto pointee_type = type->GetPointeeType()) {
    return pointee_type->IsSqlValueType();
  }
  return false;
}

bool IsPointerToAggregatorValue(ast::Type *type) {
  if (auto pointee_type = type->GetPointeeType()) {
    return pointee_type->IsSqlAggregatorType();
  }
  return false;
}

template <typename... ArgTypes>
bool AreAllFunctions(const ArgTypes... type) {
  return (true && ... && type->IsFunctionType());
}

// Represent arguments that should be at least one of the templated types.
template <typename... T>
struct Either;

// Represent a string literal argument.
struct StringLiteral;
// Represent any pointer type.
struct AnyPointer;
// Represent any function type.
struct AnyFunction;
// Byte arrays.
template <typename T>
struct Array;
// Any SQL value.
struct SqlValue;
}  // namespace

<<<<<<< HEAD
template <typename T>
struct Sema::ArgCheck<T> {
  static bool Check(Sema *sema, ast::CallExpr *call, uint32_t index) {
    ast::Type *expected_type = ast::TypeBuilder<T>::Get(sema->context_);
    ast::Expr *arg = call->Arguments()[index];
    // Function application simplifies to performing an assignment of the actual
    // call arguments to the function parameters. Do the check now, which may
    // apply an implicit cast to make the assignment work.
    if (!sema->CheckAssignmentConstraints(expected_type, arg)) {
      sema->ReportIncorrectCallArg(call, index, expected_type);
      return false;
    }
    // If the check applied an implicit cast, set the argument.
    if (arg != call->Arguments()[index]) {
      call->SetArgument(index, arg);
=======
void Sema::CheckSqlConversionCall(ast::CallExpression *call, ast::Builtin builtin) {
  // Handle this builtin because it's API is different than the other builtins; we expect three
  // 32-bit integer arguments.
  if (builtin == ast::Builtin::DateToSql) {
    if (!CheckArgCount(call, 3)) {
      return;
    }
    const auto int32_kind = ast::BuiltinType::Int32;
    if (!call->GetArguments()[0]->GetType()->IsSpecificBuiltin(int32_kind) ||
        !call->GetArguments()[1]->GetType()->IsSpecificBuiltin(int32_kind) ||
        !call->GetArguments()[2]->GetType()->IsSpecificBuiltin(int32_kind)) {
      error_reporter_->Report(call->Position(), ErrorMessages::kInvalidCastToSqlDate,
                              call->GetArguments()[0]->GetType(),
                              call->GetArguments()[1]->GetType(),
                              call->GetArguments()[2]->GetType());
>>>>>>> cc2a48f7
    }
    // All good.
    return true;
  }
};

template <>
struct Sema::ArgCheck<StringLiteral> {
  static bool Check(Sema *sema, ast::CallExpr *call, uint32_t index) {
    if (!call->Arguments()[index]->IsStringLiteral()) {
      sema->ReportIncorrectCallArg(call, index, "string literal");
      return false;
    }
    return true;
  }
};

<<<<<<< HEAD
template <>
struct Sema::ArgCheck<AnyPointer> {
  static bool Check(Sema *sema, ast::CallExpr *call, uint32_t index) {
    if (!call->Arguments()[index]->GetType()->IsPointerType()) {
      sema->ReportIncorrectCallArg(call, index, "pointer");
      return false;
    }
    return true;
  }
};

template <>
struct Sema::ArgCheck<AnyFunction> {
  static bool Check(Sema *sema, ast::CallExpr *call, uint32_t index) {
    if (!call->Arguments()[index]->GetType()->IsFunctionType()) {
      sema->ReportIncorrectCallArg(call, index, "function");
      return false;
    }
    return true;
  }
};

template <typename T>
struct Sema::ArgCheck<Array<T>> : public Sema::ArgCheck<T[]> {};

template <>
struct Sema::ArgCheck<SqlValue> {
  static bool Check(Sema *sema, ast::CallExpr *call, uint32_t index) {
    if (!call->Arguments()[index]->GetType()->IsSqlValueType()) {
      sema->ReportIncorrectCallArg(call, index, "SQL value");
      return false;
=======
  auto input_type = call->GetArguments()[0]->GetType();
  switch (builtin) {
    case ast::Builtin::BoolToSql: {
      if (!input_type->IsSpecificBuiltin(ast::BuiltinType::Bool)) {
        ReportIncorrectCallArg(call, 0, "boolean literal");
        return;
      }
      call->SetType(GetBuiltinType(ast::BuiltinType::BooleanVal));
      break;
    }
    case ast::Builtin::IntToSql: {
      if (!input_type->IsIntegerType()) {
        ReportIncorrectCallArg(call, 0, "integer literal");
        return;
      }
      call->SetType(GetBuiltinType(ast::BuiltinType::IntegerVal));
      break;
    }
    case ast::Builtin::FloatToSql: {
      if (!input_type->IsFloatType()) {
        ReportIncorrectCallArg(call, 0, "floating point number literal");
        return;
      }
      call->SetType(GetBuiltinType(ast::BuiltinType::RealVal));
      break;
    }
    case ast::Builtin::StringToSql: {
      if (!input_type->IsStringType() || !call->GetArguments()[0]->IsLiteralExpression()) {
        ReportIncorrectCallArg(call, 0, "string literal");
      }
      call->SetType(GetBuiltinType(ast::BuiltinType::StringVal));
      break;
    }
    case ast::Builtin::SqlToBool: {
      if (!input_type->IsSpecificBuiltin(ast::BuiltinType::BooleanVal)) {
        error_reporter_->Report(call->Position(), ErrorMessages::kInvalidSqlCastToBool, input_type);
        return;
      }
      call->SetType(GetBuiltinType(ast::BuiltinType::Bool));
      break;
>>>>>>> cc2a48f7
    }
    return true;
  }
};

template <typename T, typename... Rest>
struct Sema::ArgCheck<T, Rest...> {
  static bool Check(Sema *sema, ast::CallExpr *call, uint32_t index) {
    return ArgCheck<T>::Check(sema, call, index) && ArgCheck<Rest...>::Check(sema, call, index + 1);
  }
};

template <typename Ret, typename... Args>
struct Sema::CheckHelper<Ret(Args...)> {
  static bool CheckBuiltinCall(Sema *sema, ast::CallExpr *call) {
    // If the argument counts don't match, there's an error.
    if (!sema->CheckArgCount(call, sizeof...(Args))) return false;

    // Check each argument.
    if (!ArgCheck<Args...>::Check(sema, call, 0)) return false;

    // Looks good.
    call->SetType(ast::TypeBuilder<Ret>::Get(sema->context_));
    return true;
  }
};

template <typename T>
bool Sema::GenericBuiltinCheck(ast::CallExpr *call) {
  return CheckHelper<T>::CheckBuiltinCall(this, call);
}

void Sema::CheckSqlConversionCall(ast::CallExpr *call, ast::Builtin builtin) {
  // clang-format off
  switch (builtin) {
    case ast::Builtin::BoolToSql: GenericBuiltinCheck<sql::BoolVal(bool)>(call); break;
    case ast::Builtin::IntToSql: GenericBuiltinCheck<sql::Integer(int32_t)>(call); break;
    case ast::Builtin::FloatToSql: GenericBuiltinCheck<sql::Real(float)>(call); break;
    case ast::Builtin::StringToSql: GenericBuiltinCheck<sql::StringVal(StringLiteral)>(call); break;
    case ast::Builtin::DateToSql: GenericBuiltinCheck<tpl::sql::DateVal(int32_t, int32_t, int32_t)>(call); break;
    case ast::Builtin::SqlToBool: GenericBuiltinCheck<bool(sql::BoolVal)>(call); break;
    case ast::Builtin::ConvertBoolToInteger: GenericBuiltinCheck<sql::Integer(sql::BoolVal)>(call); break;
    case ast::Builtin::ConvertIntegerToReal: GenericBuiltinCheck<sql::Real(sql::Integer)>(call); break;
    case ast::Builtin::ConvertDateToTimestamp: GenericBuiltinCheck<sql::TimestampVal(sql::DateVal)>(call); break;
    case ast::Builtin::ConvertStringToBool: GenericBuiltinCheck<sql::BoolVal(sql::StringVal)>(call); break;
    case ast::Builtin::ConvertStringToInt: GenericBuiltinCheck<sql::Integer(sql::StringVal)>(call); break;
    case ast::Builtin::ConvertStringToReal: GenericBuiltinCheck<sql::Real(sql::StringVal)>(call); break;
    case ast::Builtin::ConvertStringToDate: GenericBuiltinCheck<sql::DateVal(sql::StringVal)>(call); break;
    case ast::Builtin::ConvertStringToTime: GenericBuiltinCheck<sql::TimestampVal(sql::StringVal)>(call); break;
    default: UNREACHABLE("Impossible SQL conversion call");
  }
  // clang-format on
}

void Sema::CheckNullValueCall(ast::CallExpression *call, ast::Builtin builtin) {
  if (!CheckArgCount(call, 1)) {
    return;
  }

  ast::Type *input_type = call->GetArguments()[0]->GetType();

  switch (builtin) {
    case ast::Builtin::IsValNull: {
      // Input must be a SQL value.
      if (!input_type->IsSqlValueType()) {
        ReportIncorrectCallArg(call, 0, "SQL type");
        return;
      }
      // Returns a primitive boolean.
      call->SetType(GetBuiltinType(ast::BuiltinType::Bool));
      break;
    }
    case ast::Builtin::InitSqlNull: {
      if (!IsPointerToSQLValue(input_type)) {
        ReportIncorrectCallArg(call, 0, "pointer to SQL value");
        return;
      }
      call->SetType(GetBuiltinType(ast::BuiltinType::Nil));
      break;
    }
    default: {
      UNREACHABLE("Unsupported NULL type.");
    }
  }
}

<<<<<<< HEAD
void Sema::CheckBuiltinStringLikeCall(ast::CallExpr *call) {
  GenericBuiltinCheck<sql::BoolVal(sql::StringVal, sql::StringVal)>(call);
}

void Sema::CheckBuiltinDateFunctionCall(ast::CallExpr *call, UNUSED ast::Builtin builtin) {
  GenericBuiltinCheck<sql::Integer(sql::DateVal)>(call);
=======
void Sema::CheckBuiltinStringLikeCall(ast::CallExpression *call) {
  if (!CheckArgCount(call, 2)) {
    return;
  }

  // Both arguments must be SQL strings
  auto str_kind = ast::BuiltinType::StringVal;
  if (!call->GetArguments()[0]->GetType()->IsSpecificBuiltin(str_kind)) {
    ReportIncorrectCallArg(call, 0, GetBuiltinType(str_kind));
    return;
  }
  if (!call->GetArguments()[1]->GetType()->IsSpecificBuiltin(str_kind)) {
    ReportIncorrectCallArg(call, 1, GetBuiltinType(str_kind));
    return;
  }

  // Returns a SQL boolean
  call->SetType(GetBuiltinType(ast::BuiltinType::BooleanVal));
}

void Sema::CheckBuiltinDateFunctionCall(ast::CallExpression *call, ast::Builtin builtin) {
  if (!CheckArgCountAtLeast(call, 1)) {
    return;
  }
  // First arg must be a date.
  auto date_kind = ast::BuiltinType::DateVal;
  if (!call->GetArguments()[0]->GetType()->IsSpecificBuiltin(date_kind)) {
    ReportIncorrectCallArg(call, 0, GetBuiltinType(date_kind));
    return;
  }

  switch (builtin) {
    case ast::Builtin::ExtractYear:
      call->SetType(GetBuiltinType(ast::BuiltinType::IntegerVal));
      return;
    default:
      UNREACHABLE("Impossible date function");
  }
>>>>>>> cc2a48f7
}

void Sema::CheckBuiltinConcat(ast::CallExpression *call) {
  if (!CheckArgCountAtLeast(call, 3)) {
    return;
  }
  // First argument is an execution context.
  if (const auto ctx_kind = ast::BuiltinType::Kind::ExecutionContext;
      call->GetArguments()[0]->GetType()->IsSpecificBuiltin(ctx_kind)) {
    return;
  }
  // All arguments must be SQL strings.
  for (unsigned i = 1; i < call->GetArguments().size(); i++) {
    const auto arg = call->GetArguments()[i];
    if (!arg->GetType()->IsSpecificBuiltin(ast::BuiltinType::Kind::StringVal)) {
      error_reporter_->Report(arg->Position(), ErrorMessages::kBadHashArg, arg->GetType());
      return;
    }
  }
  // Result is a string.
  call->SetType(GetBuiltinType(ast::BuiltinType::Kind::StringVal));
}

<<<<<<< HEAD
void Sema::CheckBuiltinAggHashTableCall(ast::CallExpr *call, ast::Builtin builtin) {
  switch (builtin) {
    case ast::Builtin::AggHashTableInit:
      GenericBuiltinCheck<void(sql::AggregationHashTable *, sql::MemoryPool *, uint32_t)>(call);
      break;
    case ast::Builtin::AggHashTableInsert:
      // Distinguish between partitioned and non-partitioned insertion.
      if (call->NumArgs() == 2) {
        GenericBuiltinCheck<byte *(sql::AggregationHashTable *, hash_t)>(call);
      } else {
        GenericBuiltinCheck<byte *(sql::AggregationHashTable *, hash_t, bool)>(call);
      }
=======
void Sema::CheckBuiltinAggHashTableCall(ast::CallExpression *call, ast::Builtin builtin) {
  if (!CheckArgCountAtLeast(call, 1)) {
    return;
  }

  const auto &args = call->GetArguments();

  const auto agg_ht_kind = ast::BuiltinType::AggregationHashTable;
  if (!IsPointerToSpecificBuiltin(args[0]->GetType(), agg_ht_kind)) {
    ReportIncorrectCallArg(call, 0, GetBuiltinType(agg_ht_kind)->PointerTo());
    return;
  }

  switch (builtin) {
    case ast::Builtin::AggHashTableInit: {
      if (!CheckArgCount(call, 3)) {
        return;
      }
      // Second argument is a memory pool pointer
      const auto mem_pool_kind = ast::BuiltinType::MemoryPool;
      if (!IsPointerToSpecificBuiltin(args[1]->GetType(), mem_pool_kind)) {
        ReportIncorrectCallArg(call, 1, GetBuiltinType(mem_pool_kind)->PointerTo());
        return;
      }
      // Third argument is the payload size, a 32-bit value
      const auto uint_kind = ast::BuiltinType::UInt32;
      if (!args[2]->GetType()->IsSpecificBuiltin(uint_kind)) {
        ReportIncorrectCallArg(call, 2, GetBuiltinType(uint_kind));
        return;
      }
      // Nil return
      call->SetType(GetBuiltinType(ast::BuiltinType::Nil));
      break;
    }
    case ast::Builtin::AggHashTableInsert: {
      if (!CheckArgCountAtLeast(call, 2)) {
        return;
      }
      // Second argument is the hash value
      const auto hash_val_kind = ast::BuiltinType::UInt64;
      if (!args[1]->GetType()->IsSpecificBuiltin(hash_val_kind)) {
        ReportIncorrectCallArg(call, 1, GetBuiltinType(hash_val_kind));
        return;
      }
      // If there's a third argument indicating regular or partitioned insertion, it must be a bool
      if (args.size() > 2 && (!args[2]->IsLiteralExpression() ||
                              !args[2]->GetType()->IsSpecificBuiltin(ast::BuiltinType::Bool))) {
        ReportIncorrectCallArg(call, 2, GetBuiltinType(ast::BuiltinType::Bool));
        return;
      }
      // Return a byte pointer
      call->SetType(GetBuiltinType(ast::BuiltinType::UInt8)->PointerTo());
>>>>>>> cc2a48f7
      break;
    case ast::Builtin::AggHashTableLinkEntry:
      GenericBuiltinCheck<void(sql::AggregationHashTable *, sql::HashTableEntry *)>(call);
      break;
<<<<<<< HEAD
    case ast::Builtin::AggHashTableLookup:
      GenericBuiltinCheck<byte *(sql::AggregationHashTable *, hash_t, AnyFunction, AnyPointer)>(
          call);
=======
    }
    case ast::Builtin::AggHashTableLookup: {
      if (!CheckArgCount(call, 4)) {
        return;
      }
      // Second argument is the hash value
      const auto hash_val_kind = ast::BuiltinType::UInt64;
      if (!args[1]->GetType()->IsSpecificBuiltin(hash_val_kind)) {
        ReportIncorrectCallArg(call, 1, GetBuiltinType(hash_val_kind));
        return;
      }
      // Third argument is the key equality function
      if (!args[2]->GetType()->IsFunctionType()) {
        ReportIncorrectCallArg(call, 2, GetBuiltinType(hash_val_kind));
        return;
      }
      // Fourth argument is the probe tuple, but any pointer will do
      call->SetType(GetBuiltinType(ast::BuiltinType::UInt8)->PointerTo());
>>>>>>> cc2a48f7
      break;
    case ast::Builtin::AggHashTableProcessBatch:
      GenericBuiltinCheck<void(sql::AggregationHashTable *, sql::VectorProjectionIterator *,
                               uint32_t[], AnyFunction, AnyFunction, bool)>(call);
      break;
<<<<<<< HEAD
    case ast::Builtin::AggHashTableMovePartitions:
      GenericBuiltinCheck<void(sql::AggregationHashTable *, sql::ThreadStateContainer *, uint32_t,
                               AnyFunction)>(call);
=======
    }
    case ast::Builtin::AggHashTableMovePartitions: {
      if (!CheckArgCount(call, 4)) {
        return;
      }
      // Second argument is the thread state container pointer
      const auto tls_kind = ast::BuiltinType::ThreadStateContainer;
      if (!IsPointerToSpecificBuiltin(args[1]->GetType(), tls_kind)) {
        ReportIncorrectCallArg(call, 1, GetBuiltinType(tls_kind)->PointerTo());
        return;
      }
      // Third argument is the offset of the hash table in thread local state
      const auto uint32_kind = ast::BuiltinType::UInt32;
      if (!args[2]->GetType()->IsSpecificBuiltin(uint32_kind)) {
        ReportIncorrectCallArg(call, 2, GetBuiltinType(uint32_kind));
        return;
      }
      // Fourth argument is the merging function
      if (!args[3]->GetType()->IsFunctionType()) {
        ReportIncorrectCallArg(call, 3, GetBuiltinType(uint32_kind));
        return;
      }

      call->SetType(GetBuiltinType(ast::BuiltinType::Nil));
>>>>>>> cc2a48f7
      break;
    case ast::Builtin::AggHashTableParallelPartitionedScan:
      GenericBuiltinCheck<void(sql::AggregationHashTable *, AnyPointer, sql::ThreadStateContainer *,
                               AnyFunction)>(call);
      break;
    case ast::Builtin::AggHashTableFree:
      GenericBuiltinCheck<void(sql::AggregationHashTable *)>(call);
      break;
    default:
      UNREACHABLE("Impossible aggregation hash table call");
  }
}

<<<<<<< HEAD
void Sema::CheckBuiltinAggHashTableIterCall(ast::CallExpr *call, ast::Builtin builtin) {
=======
void Sema::CheckBuiltinAggHashTableIterCall(ast::CallExpression *call, ast::Builtin builtin) {
  if (!CheckArgCountAtLeast(call, 1)) {
    return;
  }

  const auto &args = call->GetArguments();

  const auto agg_ht_iter_kind = ast::BuiltinType::AHTIterator;
  if (!IsPointerToSpecificBuiltin(args[0]->GetType(), agg_ht_iter_kind)) {
    ReportIncorrectCallArg(call, 0, GetBuiltinType(agg_ht_iter_kind)->PointerTo());
    return;
  }

>>>>>>> cc2a48f7
  switch (builtin) {
    case ast::Builtin::AggHashTableIterInit:
      GenericBuiltinCheck<void(sql::AHTIterator *, const sql::AggregationHashTable *)>(call);
      break;
    case ast::Builtin::AggHashTableIterHasNext:
      GenericBuiltinCheck<bool(sql::AHTIterator *)>(call);
      break;
    case ast::Builtin::AggHashTableIterNext:
      GenericBuiltinCheck<void(sql::AHTIterator *)>(call);
      break;
<<<<<<< HEAD
    case ast::Builtin::AggHashTableIterGetRow:
      GenericBuiltinCheck<byte *(sql::AHTIterator *)>(call);
=======
    }
    case ast::Builtin::AggHashTableIterGetRow: {
      if (!CheckArgCount(call, 1)) {
        return;
      }
      const auto byte_kind = ast::BuiltinType::UInt8;
      call->SetType(GetBuiltinType(byte_kind)->PointerTo());
>>>>>>> cc2a48f7
      break;
    case ast::Builtin::AggHashTableIterClose:
      GenericBuiltinCheck<void(sql::AHTIterator *)>(call);
      break;
    default:
      UNREACHABLE("Impossible aggregation hash table iterator call");
  }
}

<<<<<<< HEAD
void Sema::CheckBuiltinAggPartIterCall(ast::CallExpr *call, ast::Builtin builtin) {
=======
void Sema::CheckBuiltinAggPartIterCall(ast::CallExpression *call, ast::Builtin builtin) {
  if (!CheckArgCount(call, 1)) {
    return;
  }

  const auto &args = call->GetArguments();

  const auto part_iter_kind = ast::BuiltinType::AHTOverflowPartitionIterator;
  if (!IsPointerToSpecificBuiltin(args[0]->GetType(), part_iter_kind)) {
    ReportIncorrectCallArg(call, 0, GetBuiltinType(part_iter_kind)->PointerTo());
    return;
  }

>>>>>>> cc2a48f7
  switch (builtin) {
    case ast::Builtin::AggPartIterHasNext:
      GenericBuiltinCheck<bool(sql::AHTOverflowPartitionIterator *)>(call);
      break;
    case ast::Builtin::AggPartIterNext:
      GenericBuiltinCheck<void(sql::AHTOverflowPartitionIterator *)>(call);
      break;
    case ast::Builtin::AggPartIterGetRowEntry:
      GenericBuiltinCheck<sql::HashTableEntry *(sql::AHTOverflowPartitionIterator *)>(call);
      break;
<<<<<<< HEAD
    case ast::Builtin::AggPartIterGetRow:
      GenericBuiltinCheck<byte *(sql::AHTOverflowPartitionIterator *)>(call);
      break;
    case ast::Builtin::AggPartIterGetHash:
      GenericBuiltinCheck<hash_t(sql::AHTOverflowPartitionIterator *)>(call);
=======
    }
    case ast::Builtin::AggPartIterGetRow: {
      call->SetType(GetBuiltinType(ast::BuiltinType::UInt8)->PointerTo());
      break;
    }
    case ast::Builtin::AggPartIterGetHash: {
      call->SetType(GetBuiltinType(ast::BuiltinType::UInt64));
>>>>>>> cc2a48f7
      break;
    default:
      UNREACHABLE("Impossible aggregation partition iterator call");
  }
}

void Sema::CheckBuiltinAggregatorCall(ast::CallExpression *call, ast::Builtin builtin) {
  const auto &args = call->GetArguments();
  switch (builtin) {
    case ast::Builtin::AggInit:
    case ast::Builtin::AggReset: {
      // All arguments to @aggInit() or @aggReset() must be SQL aggregators
      for (uint32_t idx = 0; idx < call->NumArgs(); idx++) {
        if (!IsPointerToAggregatorValue(args[idx]->GetType())) {
          error_reporter_->Report(call->Position(), ErrorMessages::kNotASQLAggregate,
                                  args[idx]->GetType());
          return;
        }
      }
      // Init returns nil
      call->SetType(GetBuiltinType(ast::BuiltinType::Nil));
      break;
    }
    case ast::Builtin::AggAdvance: {
      if (!CheckArgCount(call, 2)) {
        return;
      }
      // First argument to @aggAdvance() must be a SQL aggregator, second must be a SQL value
      if (!IsPointerToAggregatorValue(args[0]->GetType())) {
        error_reporter_->Report(call->Position(), ErrorMessages::kNotASQLAggregate,
                                args[0]->GetType());
        return;
      }
      if (!IsPointerToSQLValue(args[1]->GetType())) {
        error_reporter_->Report(call->Position(), ErrorMessages::kNotASQLAggregate,
                                args[1]->GetType());
        return;
      }
      // Advance returns nil
      call->SetType(GetBuiltinType(ast::BuiltinType::Nil));
      break;
    }
    case ast::Builtin::AggMerge: {
      if (!CheckArgCount(call, 2)) {
        return;
      }
      // Both arguments must be SQL aggregators
      bool arg0_is_agg = IsPointerToAggregatorValue(args[0]->GetType());
      bool arg1_is_agg = IsPointerToAggregatorValue(args[1]->GetType());
      if (!arg0_is_agg || !arg1_is_agg) {
        error_reporter_->Report(call->Position(), ErrorMessages::kNotASQLAggregate,
                                (!arg0_is_agg ? args[0]->GetType() : args[1]->GetType()));
        return;
      }
      // Merge returns nil
      call->SetType(GetBuiltinType(ast::BuiltinType::Nil));
      break;
    }
    case ast::Builtin::AggResult: {
      if (!CheckArgCount(call, 1)) {
        return;
      }
      // Argument must be a SQL aggregator
      if (!IsPointerToAggregatorValue(args[0]->GetType())) {
        error_reporter_->Report(call->Position(), ErrorMessages::kNotASQLAggregate,
                                args[0]->GetType());
        return;
      }
      switch (args[0]->GetType()->GetPointeeType()->As<ast::BuiltinType>()->GetKind()) {
        case ast::BuiltinType::Kind::CountAggregate:
        case ast::BuiltinType::Kind::CountStarAggregate:
        case ast::BuiltinType::Kind::IntegerMaxAggregate:
        case ast::BuiltinType::Kind::IntegerMinAggregate:
        case ast::BuiltinType::Kind::IntegerSumAggregate:
          call->SetType(GetBuiltinType(ast::BuiltinType::IntegerVal));
          break;
        case ast::BuiltinType::Kind::RealMaxAggregate:
        case ast::BuiltinType::Kind::RealMinAggregate:
        case ast::BuiltinType::Kind::RealSumAggregate:
        case ast::BuiltinType::Kind::AvgAggregate:
          call->SetType(GetBuiltinType(ast::BuiltinType::RealVal));
          break;
        default:
          UNREACHABLE("Impossible aggregate type!");
      }
      break;
    }
    default: {
      UNREACHABLE("Impossible aggregator call");
    }
  }
}

<<<<<<< HEAD
void Sema::CheckBuiltinJoinHashTableCall(ast::CallExpr *call, ast::Builtin builtin) {
=======
void Sema::CheckBuiltinJoinHashTableInit(ast::CallExpression *call) {
  if (!CheckArgCount(call, 3)) {
    return;
  }

  const auto &args = call->GetArguments();

  // First argument must be a pointer to a JoinHashTable
  const auto jht_kind = ast::BuiltinType::JoinHashTable;
  if (!IsPointerToSpecificBuiltin(args[0]->GetType(), jht_kind)) {
    ReportIncorrectCallArg(call, 0, GetBuiltinType(jht_kind)->PointerTo());
    return;
  }

  // Second argument must be a pointer to a MemoryPool
  const auto region_kind = ast::BuiltinType::MemoryPool;
  if (!IsPointerToSpecificBuiltin(args[1]->GetType(), region_kind)) {
    ReportIncorrectCallArg(call, 1, GetBuiltinType(region_kind)->PointerTo());
    return;
  }

  // Third and last argument must be a 32-bit number representing the tuple size
  if (!args[2]->GetType()->IsIntegerType()) {
    ReportIncorrectCallArg(call, 2, GetBuiltinType(ast::BuiltinType::UInt32));
    return;
  }

  // This call returns nothing
  call->SetType(GetBuiltinType(ast::BuiltinType::Nil));
}

void Sema::CheckBuiltinJoinHashTableInsert(ast::CallExpression *call) {
  if (!CheckArgCount(call, 2)) {
    return;
  }

  const auto &args = call->GetArguments();

  // First argument is a pointer to a JoinHashTable
  const auto jht_kind = ast::BuiltinType::JoinHashTable;
  if (!IsPointerToSpecificBuiltin(args[0]->GetType(), jht_kind)) {
    ReportIncorrectCallArg(call, 0, GetBuiltinType(jht_kind)->PointerTo());
    return;
  }

  // Second argument is a 64-bit unsigned hash value
  if (!args[1]->GetType()->IsSpecificBuiltin(ast::BuiltinType::UInt64)) {
    ReportIncorrectCallArg(call, 1, GetBuiltinType(ast::BuiltinType::UInt64));
    return;
  }

  // This call returns a byte pointer
  const auto byte_kind = ast::BuiltinType::UInt8;
  call->SetType(GetBuiltinType(byte_kind)->PointerTo());
}

void Sema::CheckBuiltinJoinHashTableBuild(ast::CallExpression *call, ast::Builtin builtin) {
  if (!CheckArgCountAtLeast(call, 1)) {
    return;
  }

  const auto &call_args = call->GetArguments();

  // The first and only argument must be a pointer to a JoinHashTable
  const auto jht_kind = ast::BuiltinType::JoinHashTable;
  if (!IsPointerToSpecificBuiltin(call_args[0]->GetType(), jht_kind)) {
    ReportIncorrectCallArg(call, 0, GetBuiltinType(jht_kind)->PointerTo());
    return;
  }

>>>>>>> cc2a48f7
  switch (builtin) {
    case ast::Builtin::JoinHashTableInit:
      GenericBuiltinCheck<void(sql::JoinHashTable *, sql::MemoryPool *, uint32_t)>(call);
      break;
<<<<<<< HEAD
    case ast::Builtin::JoinHashTableInsert:
      GenericBuiltinCheck<byte *(sql::JoinHashTable *, hash_t)>(call);
=======
    }
    case ast::Builtin::JoinHashTableBuildParallel: {
      if (!CheckArgCount(call, 3)) {
        return;
      }
      // Second argument must be a thread state container pointer
      const auto tls_kind = ast::BuiltinType::ThreadStateContainer;
      if (!IsPointerToSpecificBuiltin(call_args[1]->GetType(), tls_kind)) {
        ReportIncorrectCallArg(call, 1, GetBuiltinType(tls_kind)->PointerTo());
        return;
      }
      // Third argument must be a 32-bit integer representing the offset
      const auto uint32_kind = ast::BuiltinType::UInt32;
      if (!call_args[2]->GetType()->IsSpecificBuiltin(uint32_kind)) {
        ReportIncorrectCallArg(call, 2, GetBuiltinType(uint32_kind));
        return;
      }
>>>>>>> cc2a48f7
      break;
    case ast::Builtin::JoinHashTableBuild:
      GenericBuiltinCheck<void(sql::JoinHashTable *)>(call);
      break;
    case ast::Builtin::JoinHashTableBuildParallel:
      GenericBuiltinCheck<void(sql::JoinHashTable *, sql::ThreadStateContainer *, uint32_t)>(call);
      break;
    case ast::Builtin::JoinHashTableLookup:
      GenericBuiltinCheck<sql::HashTableEntry *(const sql::JoinHashTable *, hash_t)>(call);
      break;
    case ast::Builtin::JoinHashTableFree:
      GenericBuiltinCheck<void(sql::JoinHashTable *)>(call);
      break;
    default:
      UNREACHABLE("Impossible join hash table build call");
<<<<<<< HEAD
=======
    }
  }

  // This call returns nothing
  call->SetType(GetBuiltinType(ast::BuiltinType::Nil));
}

void Sema::CheckBuiltinJoinHashTableLookup(ast::CallExpression *call) {
  if (!CheckArgCount(call, 2)) {
    return;
  }

  // First argument must be a pointer to a JoinHashTable
  const auto jht_kind = ast::BuiltinType::JoinHashTable;
  if (!IsPointerToSpecificBuiltin(call->GetArguments()[0]->GetType(), jht_kind)) {
    ReportIncorrectCallArg(call, 0, GetBuiltinType(jht_kind)->PointerTo());
    return;
  }

  // Second argument is a 64-bit unsigned hash value
  if (!call->GetArguments()[1]->GetType()->IsSpecificBuiltin(ast::BuiltinType::UInt64)) {
    ReportIncorrectCallArg(call, 1, GetBuiltinType(ast::BuiltinType::UInt64));
    return;
  }

  call->SetType(GetBuiltinType(ast::BuiltinType::HashTableEntry)->PointerTo());
}

void Sema::CheckBuiltinJoinHashTableFree(ast::CallExpression *call) {
  if (!CheckArgCount(call, 1)) {
    return;
  }

  const auto &args = call->GetArguments();

  // The first and only argument must be a pointer to a JoinHashTable
  const auto jht_kind = ast::BuiltinType::JoinHashTable;
  if (!IsPointerToSpecificBuiltin(args[0]->GetType(), jht_kind)) {
    ReportIncorrectCallArg(call, 0, GetBuiltinType(jht_kind)->PointerTo());
    return;
>>>>>>> cc2a48f7
  }
}

<<<<<<< HEAD
void Sema::CheckBuiltinHashTableEntryCall(ast::CallExpr *call, ast::Builtin builtin) {
  switch (builtin) {
    case ast::Builtin::HashTableEntryGetHash:
      GenericBuiltinCheck<hash_t(const sql::HashTableEntry *)>(call);
      break;
    case ast::Builtin::HashTableEntryGetRow:
      GenericBuiltinCheck<byte *(const sql::HashTableEntry *)>(call);
=======
void Sema::CheckBuiltinHashTableEntryCall(ast::CallExpression *call, ast::Builtin builtin) {
  if (!CheckArgCount(call, 1)) {
    return;
  }

  // First argument must be the hash table entry iterator
  if (const auto entry_kind = ast::BuiltinType::HashTableEntry;
      !IsPointerToSpecificBuiltin(call->GetArguments()[0]->GetType(), entry_kind)) {
    ReportIncorrectCallArg(call, 0, GetBuiltinType(entry_kind)->PointerTo());
    return;
  }

  switch (builtin) {
    case ast::Builtin::HashTableEntryGetHash: {
      call->SetType(GetBuiltinType(ast::BuiltinType::UInt64));
      break;
    }
    case ast::Builtin::HashTableEntryGetRow: {
      call->SetType(GetBuiltinType(ast::BuiltinType::UInt8)->PointerTo());
>>>>>>> cc2a48f7
      break;
    case ast::Builtin::HashTableEntryGetNext:
      GenericBuiltinCheck<sql::HashTableEntry *(const sql::HashTableEntry *)>(call);
      break;
    default:
      UNREACHABLE("Impossible hash table entry iterator call");
  }
}

<<<<<<< HEAD
void Sema::CheckBuiltinExecutionContextCall(ast::CallExpr *call, ast::Builtin builtin) {
=======
void Sema::CheckBuiltinExecutionContextCall(ast::CallExpression *call, ast::Builtin builtin) {
  if (!CheckArgCount(call, 1)) {
    return;
  }

  // First and only argument should be the execution context
  auto exec_ctx_kind = ast::BuiltinType::ExecutionContext;
  if (!IsPointerToSpecificBuiltin(call->GetArguments()[0]->GetType(), exec_ctx_kind)) {
    ReportIncorrectCallArg(call, 0, GetBuiltinType(exec_ctx_kind)->PointerTo());
    return;
  }

>>>>>>> cc2a48f7
  switch (builtin) {
    case ast::Builtin::ExecutionContextGetMemoryPool:
      GenericBuiltinCheck<sql::MemoryPool *(sql::ExecutionContext *)>(call);
      break;
    case ast::Builtin::ExecutionContextGetTLS:
      GenericBuiltinCheck<sql::ThreadStateContainer *(sql::ExecutionContext *)>(call);
      break;
    default:
      UNREACHABLE("Impossible execution context call");
  }
}

void Sema::CheckBuiltinThreadStateContainerCall(ast::CallExpression *call, ast::Builtin builtin) {
  if (!CheckArgCountAtLeast(call, 1)) {
    return;
  }

  const auto &call_args = call->GetArguments();

  // First argument must be thread state container pointer
  auto tls_kind = ast::BuiltinType::ThreadStateContainer;
  if (!IsPointerToSpecificBuiltin(call_args[0]->GetType(), tls_kind)) {
    ReportIncorrectCallArg(call, 0, GetBuiltinType(tls_kind)->PointerTo());
    return;
  }

  switch (builtin) {
    case ast::Builtin::ThreadStateContainerClear: {
      call->SetType(GetBuiltinType(ast::BuiltinType::Nil));
      break;
    }
    case ast::Builtin::ThreadStateContainerGetState: {
      call->SetType(GetBuiltinType(ast::BuiltinType::UInt8)->PointerTo());
      break;
    }
    case ast::Builtin::ThreadStateContainerReset: {
      if (!CheckArgCount(call, 5)) {
        return;
      }
      // Second argument must be an integer size of the state
      const auto uint_kind = ast::BuiltinType::UInt32;
      if (!call_args[1]->GetType()->IsSpecificBuiltin(uint_kind)) {
        ReportIncorrectCallArg(call, 1, GetBuiltinType(uint_kind));
        return;
      }
      // Third and fourth arguments must be functions
      // TODO(pmenon): More thorough check
      if (!AreAllFunctions(call_args[2]->GetType(), call_args[3]->GetType())) {
        ReportIncorrectCallArg(call, 2, GetBuiltinType(ast::BuiltinType::UInt32));
        return;
      }
      // Fifth argument must be a pointer to something or nil
      if (!call_args[4]->GetType()->IsPointerType() && !call_args[4]->GetType()->IsNilType()) {
        ReportIncorrectCallArg(call, 4, GetBuiltinType(ast::BuiltinType::UInt32));
        return;
      }
      call->SetType(GetBuiltinType(ast::BuiltinType::Nil));
      break;
    }
    case ast::Builtin::ThreadStateContainerIterate: {
      if (!CheckArgCount(call, 3)) {
        return;
      }
      // Second argument is a pointer to some context
      if (!call_args[1]->GetType()->IsPointerType()) {
        ReportIncorrectCallArg(call, 1, GetBuiltinType(ast::BuiltinType::UInt32));
        return;
      }
      // Third argument is the iteration function callback
      if (!call_args[2]->GetType()->IsFunctionType()) {
        ReportIncorrectCallArg(call, 2, GetBuiltinType(ast::BuiltinType::UInt32));
        return;
      }
      call->SetType(GetBuiltinType(ast::BuiltinType::Nil));
      break;
    }
    default: {
      UNREACHABLE("Impossible table iteration call");
    }
  }
}

void Sema::CheckBuiltinTableIterCall(ast::CallExpression *call, ast::Builtin builtin) {
  const auto &call_args = call->GetArguments();

  const auto tvi_kind = ast::BuiltinType::TableVectorIterator;
  if (!IsPointerToSpecificBuiltin(call_args[0]->GetType(), tvi_kind)) {
    ReportIncorrectCallArg(call, 0, GetBuiltinType(tvi_kind)->PointerTo());
    return;
  }

  switch (builtin) {
    case ast::Builtin::TableIterInit: {
      // The second argument is the table name as a literal string
      if (!call_args[1]->IsStringLiteral()) {
        ReportIncorrectCallArg(call, 1, ast::StringType::Get(context_));
        return;
      }
      call->SetType(GetBuiltinType(ast::BuiltinType::Nil));
      break;
    }
    case ast::Builtin::TableIterAdvance: {
      // A single-arg builtin returning a boolean
      call->SetType(GetBuiltinType(ast::BuiltinType::Bool));
      break;
    }
    case ast::Builtin::TableIterGetVPI: {
      // A single-arg builtin return a pointer to the current VPI
      const auto vpi_kind = ast::BuiltinType::VectorProjectionIterator;
      call->SetType(GetBuiltinType(vpi_kind)->PointerTo());
      break;
    }
    case ast::Builtin::TableIterClose: {
      // A single-arg builtin returning void
      call->SetType(GetBuiltinType(ast::BuiltinType::Nil));
      break;
    }
    default: {
      UNREACHABLE("Impossible table iteration call");
    }
  }
}

void Sema::CheckBuiltinTableIterParCall(ast::CallExpression *call) {
  if (!CheckArgCount(call, 4)) {
    return;
  }

  const auto &call_args = call->GetArguments();

  // First argument is table name as a string literal
  if (!call_args[0]->IsStringLiteral()) {
    ReportIncorrectCallArg(call, 0, ast::StringType::Get(context_));
    return;
  }

  // Second argument is an opaque query state. For now, check it's a pointer.
  const auto void_kind = ast::BuiltinType::Nil;
  if (!call_args[1]->GetType()->IsPointerType()) {
    ReportIncorrectCallArg(call, 1, GetBuiltinType(void_kind)->PointerTo());
    return;
  }

  // Third argument is the thread state container
  const auto tls_kind = ast::BuiltinType::ThreadStateContainer;
  if (!IsPointerToSpecificBuiltin(call_args[2]->GetType(), tls_kind)) {
    ReportIncorrectCallArg(call, 2, GetBuiltinType(tls_kind)->PointerTo());
    return;
  }

  // Third argument is scanner function
  auto *scan_fn_type = call_args[3]->GetType()->SafeAs<ast::FunctionType>();
  if (scan_fn_type == nullptr) {
    error_reporter_->Report(call->Position(), ErrorMessages::kBadParallelScanFunction,
                            call_args[3]->GetType());
    return;
  }
  // Check type
  const auto tvi_kind = ast::BuiltinType::TableVectorIterator;
  const auto &params = scan_fn_type->GetParams();
  if (params.size() != 3 || !params[0].type->IsPointerType() || !params[1].type->IsPointerType() ||
      !IsPointerToSpecificBuiltin(params[2].type, tvi_kind)) {
    error_reporter_->Report(call->Position(), ErrorMessages::kBadParallelScanFunction,
                            call_args[3]->GetType());
    return;
  }

  // Nil
  call->SetType(GetBuiltinType(ast::BuiltinType::Nil));
}

void Sema::CheckBuiltinVPICall(ast::CallExpression *call, ast::Builtin builtin) {
  if (!CheckArgCountAtLeast(call, 1)) {
    return;
  }

  const auto &call_args = call->GetArguments();

  // The first argument must be a *VPI
  const auto vpi_kind = ast::BuiltinType::VectorProjectionIterator;
  if (!IsPointerToSpecificBuiltin(call_args[0]->GetType(), vpi_kind)) {
    ReportIncorrectCallArg(call, 0, GetBuiltinType(vpi_kind)->PointerTo());
    return;
  }

  switch (builtin) {
    case ast::Builtin::VPIInit:
      GenericBuiltinCheck<void(sql::VectorProjectionIterator *, sql::VectorProjection *,
                               sql::TupleIdList *)>(call);
      break;
    case ast::Builtin::VPIFree:
      GenericBuiltinCheck<void(sql::VectorProjectionIterator *)>(call);
      break;
    case ast::Builtin::VPIIsFiltered:
    case ast::Builtin::VPIHasNext:
    case ast::Builtin::VPIAdvance:
    case ast::Builtin::VPIReset:
      GenericBuiltinCheck<bool(sql::VectorProjectionIterator *)>(call);
      break;
<<<<<<< HEAD
    case ast::Builtin::VPIGetSelectedRowCount:
      GenericBuiltinCheck<uint32_t(sql::VectorProjectionIterator *)>(call);
=======
    }
    case ast::Builtin::VPIGetSelectedRowCount: {
      call->SetType(GetBuiltinType(ast::BuiltinType::UInt32));
>>>>>>> cc2a48f7
      break;
    case ast::Builtin ::VPIGetVectorProjection:
      GenericBuiltinCheck<sql::VectorProjection *(sql::VectorProjectionIterator *)>(call);
      break;
<<<<<<< HEAD
    case ast::Builtin::VPISetPosition:
      GenericBuiltinCheck<bool(sql::VectorProjectionIterator *, uint32_t)>(call);
=======
    }
    case ast::Builtin::VPISetPosition: {
      if (!CheckArgCount(call, 2)) {
        return;
      }
      auto unsigned_kind = ast::BuiltinType::UInt32;
      if (!call_args[1]->GetType()->IsSpecificBuiltin(unsigned_kind)) {
        ReportIncorrectCallArg(call, 1, GetBuiltinType(unsigned_kind));
        return;
      }
      call->SetType(GetBuiltinType(ast::BuiltinType::Bool));
>>>>>>> cc2a48f7
      break;
    case ast::Builtin::VPIMatch: {
      if (!CheckArgCount(call, 2)) {
        return;
      }
      // If the match argument is a SQL boolean, implicitly cast to native
      ast::Expression *match_arg = call_args[1];
      if (match_arg->GetType()->IsSpecificBuiltin(ast::BuiltinType::BooleanVal)) {
        match_arg = ImplCastExprToType(match_arg, GetBuiltinType(ast::BuiltinType::Bool),
                                       ast::CastKind::SqlBoolToBool);
        call->SetArgument(1, match_arg);
      }
      // If the match argument isn't a native boolean , error
      if (!match_arg->GetType()->IsBoolType()) {
        ReportIncorrectCallArg(call, 1, GetBuiltinType(ast::BuiltinType::Bool));
        return;
      }
      call->SetType(GetBuiltinType(ast::BuiltinType::Nil));
      break;
    }
    case ast::Builtin::VPIGetBool:
      GenericBuiltinCheck<sql::BoolVal(sql::VectorProjectionIterator *, uint32_t)>(call);
      break;
    case ast::Builtin::VPIGetTinyInt:
    case ast::Builtin::VPIGetSmallInt:
    case ast::Builtin::VPIGetInt:
    case ast::Builtin::VPIGetBigInt:
      GenericBuiltinCheck<sql::Integer(sql::VectorProjectionIterator *, uint32_t)>(call);
      break;
    case ast::Builtin::VPIGetReal:
    case ast::Builtin::VPIGetDouble:
      GenericBuiltinCheck<sql::Real(sql::VectorProjectionIterator *, uint32_t)>(call);
      break;
    case ast::Builtin::VPIGetDate:
      GenericBuiltinCheck<sql::DateVal(sql::VectorProjectionIterator *, uint32_t)>(call);
      break;
    case ast::Builtin::VPIGetString:
      GenericBuiltinCheck<sql::StringVal(sql::VectorProjectionIterator *, uint32_t)>(call);
      break;
<<<<<<< HEAD
    case ast::Builtin::VPIGetPointer:
      GenericBuiltinCheck<byte *(sql::VectorProjectionIterator *, uint32_t)>(call);
=======
    }
    case ast::Builtin::VPIGetPointer: {
      if (!CheckArgCount(call, 2)) {
        return;
      }
      call->SetType(GetBuiltinType(ast::BuiltinType::UInt8)->PointerTo());
>>>>>>> cc2a48f7
      break;
    case ast::Builtin::VPISetTinyInt:
    case ast::Builtin::VPISetSmallInt:
    case ast::Builtin::VPISetInt:
    case ast::Builtin::VPISetBigInt:
      GenericBuiltinCheck<void(sql::VectorProjectionIterator *, sql::Integer, uint32_t)>(call);
      break;
    case ast::Builtin::VPISetReal:
    case ast::Builtin::VPISetDouble:
      GenericBuiltinCheck<void(sql::VectorProjectionIterator *, sql::Real, uint32_t)>(call);
      break;
    case ast::Builtin::VPISetDate:
      GenericBuiltinCheck<void(sql::VectorProjectionIterator *, sql::DateVal, uint32_t)>(call);
      break;
    case ast::Builtin::VPISetString:
      GenericBuiltinCheck<void(sql::VectorProjectionIterator *, sql::StringVal, uint32_t)>(call);
      break;
    default:
      UNREACHABLE("Impossible VPI call");
  }
}

<<<<<<< HEAD
void Sema::CheckBuiltinCompactStorageWriteCall(ast::CallExpr *call, ast::Builtin builtin) {
=======
void Sema::CheckBuiltinCompactStorageWriteCall(ast::CallExpression *call, ast::Builtin builtin) {
  if (!CheckArgCount(call, 4)) return;

  // First argument must be a pointer to where to store the value.
  if (!call->GetArguments()[0]->GetType()->IsPointerType()) {
    ReportIncorrectCallArg(call, 0, "expected pointer to storage space.");
    return;
  }

  // Second argument must be a pointer to the NULL indicators array.
  if (!call->GetArguments()[1]->GetType()->IsPointerType()) {
    ReportIncorrectCallArg(call, 1, "expected pointer to NULL indicators array.");
    return;
  }

  // Third argument is 4-byte index.
  if (!call->GetArguments()[2]->GetType()->IsSpecificBuiltin(ast::BuiltinType::Int32)) {
    ReportIncorrectCallArg(call, 2, GetBuiltinType(ast::BuiltinType::Int32));
    return;
  }

  // Last argument is the SQL value.
  ast::BuiltinType::Kind expected_input_type;
>>>>>>> cc2a48f7
  switch (builtin) {
    case ast::Builtin::CompactStorageWriteBool:
      GenericBuiltinCheck<void(bool *, Array<byte>, uint32_t, sql::BoolVal)>(call);
      break;
    case ast::Builtin::CompactStorageWriteTinyInt:
      GenericBuiltinCheck<void(int8_t *, Array<byte>, uint32_t, sql::Integer)>(call);
      break;
    case ast::Builtin::CompactStorageWriteSmallInt:
      GenericBuiltinCheck<void(int16_t *, Array<byte>, uint32_t, sql::Integer)>(call);
      break;
    case ast::Builtin::CompactStorageWriteInteger:
      GenericBuiltinCheck<void(int32_t *, Array<byte>, uint32_t, sql::Integer)>(call);
      break;
    case ast::Builtin::CompactStorageWriteBigInt:
      GenericBuiltinCheck<void(int64_t *, Array<byte>, uint32_t, sql::Integer)>(call);
      break;
    case ast::Builtin::CompactStorageWriteReal:
      GenericBuiltinCheck<void(float *, Array<byte>, uint32_t, sql::Real)>(call);
      break;
    case ast::Builtin::CompactStorageWriteDouble:
      GenericBuiltinCheck<void(double *, Array<byte>, uint32_t, sql::Real)>(call);
      break;
    case ast::Builtin::CompactStorageWriteDate:
      GenericBuiltinCheck<void(sql::Date *, Array<byte>, uint32_t, sql::DateVal)>(call);
      break;
    case ast::Builtin::CompactStorageWriteTimestamp:
      GenericBuiltinCheck<void(sql::Timestamp *, Array<byte>, uint32_t, sql::TimestampVal)>(call);
      break;
    case ast::Builtin::CompactStorageWriteString:
      GenericBuiltinCheck<void(sql::VarlenEntry *, Array<byte>, uint32_t, sql::StringVal)>(call);
      break;
    default:
      UNREACHABLE("Impossible CompactStorage::Write() call!");
<<<<<<< HEAD
=======
    }
  }

  // Last argument is the SQL value to write.
  if (!call->GetArguments()[3]->GetType()->IsSpecificBuiltin(expected_input_type)) {
    ReportIncorrectCallArg(call, 3, GetBuiltinType(expected_input_type));
    return;
>>>>>>> cc2a48f7
  }
}

<<<<<<< HEAD
void Sema::CheckBuiltinCompactStorageReadCall(ast::CallExpr *call, ast::Builtin builtin) {
=======
void Sema::CheckBuiltinCompactStorageReadCall(ast::CallExpression *call, ast::Builtin builtin) {
  if (!CheckArgCount(call, 3)) return;

  // First argument must be a pointer to where the value is stored.
  if (!call->GetArguments()[0]->GetType()->IsPointerType()) {
    ReportIncorrectCallArg(call, 0, "pointer to storage space.");
    return;
  }

  // Second argument must be a pointer to the NULL indicators array.
  if (!call->GetArguments()[1]->GetType()->IsPointerType()) {
    ReportIncorrectCallArg(call, 1, "pointer to NULL indicators array.");
    return;
  }

  // Third argument is 4-byte index.
  if (!call->GetArguments()[2]->GetType()->IsSpecificBuiltin(ast::BuiltinType::Int32)) {
    ReportIncorrectCallArg(call, 2, GetBuiltinType(ast::BuiltinType::Int32));
    return;
  }

  // Set return type.
  ast::BuiltinType::Kind return_type;
>>>>>>> cc2a48f7
  switch (builtin) {
    case ast::Builtin::CompactStorageReadBool:
      GenericBuiltinCheck<sql::BoolVal(bool *, Array<byte>, uint32_t)>(call);
      break;
    case ast::Builtin::CompactStorageReadTinyInt:
      GenericBuiltinCheck<sql::Integer(int8_t *, Array<byte>, uint32_t)>(call);
      break;
    case ast::Builtin::CompactStorageReadSmallInt:
      GenericBuiltinCheck<sql::Integer(int16_t *, Array<byte>, uint32_t)>(call);
      break;
    case ast::Builtin::CompactStorageReadInteger:
      GenericBuiltinCheck<sql::Integer(int32_t *, Array<byte>, uint32_t)>(call);
      break;
    case ast::Builtin::CompactStorageReadBigInt:
      GenericBuiltinCheck<sql::Integer(int64_t *, Array<byte>, uint32_t)>(call);
      break;
    case ast::Builtin::CompactStorageReadReal:
      GenericBuiltinCheck<sql::Real(float *, Array<byte>, uint32_t)>(call);
      break;
    case ast::Builtin::CompactStorageReadDouble:
      GenericBuiltinCheck<sql::Real(double *, Array<byte>, uint32_t)>(call);
      break;
    case ast::Builtin::CompactStorageReadDate:
      GenericBuiltinCheck<sql::DateVal(sql::Date *, Array<byte>, uint32_t)>(call);
      break;
    case ast::Builtin::CompactStorageReadTimestamp:
      GenericBuiltinCheck<sql::TimestampVal(sql::Timestamp *, Array<byte>, uint32_t)>(call);
      break;
    case ast::Builtin::CompactStorageReadString:
      GenericBuiltinCheck<sql::StringVal(sql::VarlenEntry *, Array<byte>, uint32_t)>(call);
      break;
    default:
      UNREACHABLE("Impossible CompactStorage::Read() call!");
  }
}

void Sema::CheckBuiltinHashCall(ast::CallExpression *call, UNUSED ast::Builtin builtin) {
  if (!CheckArgCountAtLeast(call, 1)) {
    return;
  }

  // All arguments must be SQL types
  for (const auto &arg : call->GetArguments()) {
    if (!arg->GetType()->IsSqlValueType()) {
      error_reporter_->Report(arg->Position(), ErrorMessages::kBadHashArg, arg->GetType());
      return;
    }
  }

  // Result is a hash value
  call->SetType(GetBuiltinType(ast::BuiltinType::UInt64));
}

void Sema::CheckBuiltinFilterManagerCall(ast::CallExpression *const call,
                                         const ast::Builtin builtin) {
  if (!CheckArgCountAtLeast(call, 1)) {
    return;
  }

  // The first argument must be a *FilterManagerBuilder
  const auto fm_kind = ast::BuiltinType::FilterManager;
  if (!IsPointerToSpecificBuiltin(call->GetArguments()[0]->GetType(), fm_kind)) {
    ReportIncorrectCallArg(call, 0, GetBuiltinType(fm_kind)->PointerTo());
    return;
  }

  switch (builtin) {
    case ast::Builtin::FilterManagerInit:
    case ast::Builtin::FilterManagerFree: {
      call->SetType(GetBuiltinType(ast::BuiltinType::Nil));
      break;
    }
    case ast::Builtin::FilterManagerInsertFilter: {
      for (uint32_t arg_idx = 1; arg_idx < call->NumArgs(); arg_idx++) {
        const auto vector_proj_kind = ast::BuiltinType::VectorProjection;
        const auto tid_list_kind = ast::BuiltinType::TupleIdList;
        auto *arg_type = call->GetArguments()[arg_idx]->GetType()->SafeAs<ast::FunctionType>();
        if (arg_type == nullptr || arg_type->GetNumParams() != 3 ||
            !IsPointerToSpecificBuiltin(arg_type->GetParams()[0].type, vector_proj_kind) ||
            !IsPointerToSpecificBuiltin(arg_type->GetParams()[1].type, tid_list_kind) ||
            !arg_type->GetParams()[2].type->IsPointerType()) {
          ReportIncorrectCallArg(call, arg_idx, "(*VectorProjection, *TupleIdList, *uint8)->nil");
          return;
        }
      }
      call->SetType(GetBuiltinType(ast::BuiltinType::Nil));
      break;
    }
    case ast::Builtin::FilterManagerRunFilters: {
      if (!CheckArgCount(call, 2)) {
        return;
      }

      const auto vpi_kind = ast::BuiltinType::VectorProjectionIterator;
      if (!IsPointerToSpecificBuiltin(call->GetArguments()[1]->GetType(), vpi_kind)) {
        ReportIncorrectCallArg(call, 1, GetBuiltinType(vpi_kind)->PointerTo());
        return;
      }
      call->SetType(GetBuiltinType(ast::BuiltinType::Nil));
      break;
    }
    default: {
      UNREACHABLE("Impossible FilterManager call");
    }
  }
}

void Sema::CheckBuiltinVectorFilterCall(ast::CallExpression *call) {
  if (!CheckArgCount(call, 4)) {
    return;
  }

  // The first argument must be a *VectorProjection
  const auto vector_proj_kind = ast::BuiltinType::VectorProjection;
  if (!IsPointerToSpecificBuiltin(call->GetArguments()[0]->GetType(), vector_proj_kind)) {
    ReportIncorrectCallArg(call, 0, GetBuiltinType(vector_proj_kind)->PointerTo());
    return;
  }

  // Second argument is the column index
  const auto &call_args = call->GetArguments();
  const auto int32_kind = ast::BuiltinType::Int32;
  const auto uint32_kind = ast::BuiltinType::UInt32;
  if (!call_args[1]->GetType()->IsSpecificBuiltin(int32_kind) &&
      !call_args[1]->GetType()->IsSpecificBuiltin(uint32_kind)) {
    ReportIncorrectCallArg(call, 1, GetBuiltinType(int32_kind));
    return;
  }

  // Third argument is either an integer or a pointer to a generic value
  if (!call_args[2]->GetType()->IsSpecificBuiltin(int32_kind) &&
      !call_args[2]->GetType()->IsSqlValueType()) {
    ReportIncorrectCallArg(call, 2, GetBuiltinType(int32_kind));
    return;
  }

  // Fourth and last argument is the *TupleIdList
  const auto tid_list_kind = ast::BuiltinType::TupleIdList;
  if (!IsPointerToSpecificBuiltin(call_args[3]->GetType(), tid_list_kind)) {
    ReportIncorrectCallArg(call, 3, GetBuiltinType(tid_list_kind)->PointerTo());
    return;
  }

  // Done
  call->SetType(GetBuiltinType(ast::BuiltinType::Nil));
}

<<<<<<< HEAD
void Sema::CheckMathTrigCall(ast::CallExpr *call, ast::Builtin builtin) {
=======
void Sema::CheckMathTrigCall(ast::CallExpression *call, ast::Builtin builtin) {
  const auto real_kind = ast::BuiltinType::RealVal;

  const auto &call_args = call->GetArguments();
>>>>>>> cc2a48f7
  switch (builtin) {
    case ast::Builtin::ATan2:
      GenericBuiltinCheck<sql::Real(sql::Real, sql::Real)>(call);
      break;
    case ast::Builtin::Cos:
    case ast::Builtin::Cot:
    case ast::Builtin::Sin:
    case ast::Builtin::Tan:
    case ast::Builtin::ACos:
    case ast::Builtin::ASin:
    case ast::Builtin::ATan:
      GenericBuiltinCheck<sql::Real(sql::Real)>(call);
      break;
    default:
      UNREACHABLE("Impossible math trig function call");
  }
}

void Sema::CheckBuiltinBitsCall(ast::CallExpression *call, UNUSED ast::Builtin builtin) {
  if (!CheckArgCount(call, 1)) {
    return;
  }
  auto type = call->GetArguments()[0]->GetType()->SafeAs<ast::BuiltinType>();
  if (!type || !type->IsIntegerType() || type->IsSigned()) {
    ReportIncorrectCallArg(call, 0, "primitive unsigned integer");
    return;
  }
  call->SetType(GetBuiltinType(ast::BuiltinType::UInt32));
}

void Sema::CheckResultBufferCall(ast::CallExpression *call, ast::Builtin builtin) {
  if (!CheckArgCount(call, 1)) {
    return;
  }

  const auto exec_ctx_kind = ast::BuiltinType::ExecutionContext;
  if (!IsPointerToSpecificBuiltin(call->GetArguments()[0]->GetType(), exec_ctx_kind)) {
    ReportIncorrectCallArg(call, 0, GetBuiltinType(exec_ctx_kind)->PointerTo());
    return;
  }

  if (builtin == ast::Builtin::ResultBufferAllocOutRow) {
<<<<<<< HEAD
    call->SetType(ast::BuiltinType::Get(context_, ast::BuiltinType::Uint8)->PointerTo());
=======
    call->SetType(ast::BuiltinType::Get(context_, ast::BuiltinType::UInt8)->PointerTo());
>>>>>>> cc2a48f7
  } else {
    call->SetType(GetBuiltinType(ast::BuiltinType::Nil));
  }
}

void Sema::CheckCSVReaderCall(ast::CallExpression *call, ast::Builtin builtin) {
  if (!CheckArgCountAtLeast(call, 1)) {
    return;
  }

  const auto &call_args = call->GetArguments();

  // First argument must be a *CSVReader.
  const auto csv_reader = ast::BuiltinType::CSVReader;
  if (!IsPointerToSpecificBuiltin(call_args[0]->GetType(), csv_reader)) {
    ReportIncorrectCallArg(call, 0, GetBuiltinType(csv_reader));
    return;
  }

  switch (builtin) {
    case ast::Builtin::CSVReaderInit: {
      if (!CheckArgCount(call, 2)) {
        return;
      }

      // Second argument is either a raw string, or a string representing the
      // name of the CSV file to read. At this stage, we don't care. It just
      // needs to be a string.
      if (!call_args[1]->GetType()->IsStringType()) {
        ReportIncorrectCallArg(call, 1, GetBuiltinType(csv_reader));
        return;
      }

      // Third, fourth, and fifth must be characters.

      // Returns boolean indicating if initialization succeeded.
      call->SetType(GetBuiltinType(ast::BuiltinType::Bool));
      break;
    }
    case ast::Builtin::CSVReaderAdvance: {
      // Returns a boolean indicating if there's more data.
      call->SetType(GetBuiltinType(ast::BuiltinType::Bool));
      break;
    }
    case ast::Builtin::CSVReaderGetField: {
      if (!CheckArgCount(call, 3)) {
        return;
      }
      // Second argument must be the index, third is a pointer to a SQL string.
      if (!call_args[1]->GetType()->IsIntegerType()) {
        ReportIncorrectCallArg(call, 1, GetBuiltinType(ast::BuiltinType::UInt32));
      }
      // Second argument must be the index, third is a pointer to a SQL string.
      const auto string_kind = ast::BuiltinType::StringVal;
      if (!IsPointerToSpecificBuiltin(call_args[2]->GetType(), string_kind)) {
        ReportIncorrectCallArg(call, 2, GetBuiltinType(string_kind)->PointerTo());
      }
      // Returns nothing.
      call->SetType(GetBuiltinType(ast::BuiltinType::Nil));
      break;
    }
    case ast::Builtin::CSVReaderGetRecordNumber: {
      // Returns a 32-bit number indicating the current record number.
      call->SetType(GetBuiltinType(ast::BuiltinType::UInt32));
      break;
    }
    case ast::Builtin::CSVReaderClose: {
      // Returns nothing.
      call->SetType(GetBuiltinType(ast::BuiltinType::Nil));
      break;
    }
    default:
      UNREACHABLE("Impossible math trig function call");
  }
}

void Sema::CheckBuiltinSizeOfCall(ast::CallExpression *call) {
  if (!CheckArgCount(call, 1)) {
    return;
  }

  // This call returns an unsigned 32-bit value for the size of the type
  call->SetType(GetBuiltinType(ast::BuiltinType::UInt32));
}

void Sema::CheckBuiltinOffsetOfCall(ast::CallExpression *call) {
  if (!CheckArgCount(call, 2)) {
    return;
  }

  // First argument must be a resolved composite type
  auto *type = Resolve(call->GetArguments()[0]);
  if (type == nullptr || !type->IsStructType()) {
    ReportIncorrectCallArg(call, 0, "composite");
    return;
  }

  // Second argument must be an identifier expression
  auto field = call->GetArguments()[1]->SafeAs<ast::IdentifierExpression>();
  if (field == nullptr) {
    ReportIncorrectCallArg(call, 1, "identifier expression");
    return;
  }

  // Field with the given name must exist in the composite type
<<<<<<< HEAD
  if (type->As<ast::StructType>()->LookupFieldByName(field->Name()) == nullptr) {
    error_reporter_->Report(call->Position(), ErrorMessages::kFieldObjectDoesNotExist,
                            field->Name(), type);
=======
  if (type->As<ast::StructType>()->LookupFieldByName(field->GetName()) == nullptr) {
    error_reporter_->Report(call->Position(), ErrorMessages::kFieldObjectDoesNotExist,
                            field->GetName(), type);
>>>>>>> cc2a48f7
    return;
  }

  // Returns a 32-bit value for the offset of the type
  call->SetType(GetBuiltinType(ast::BuiltinType::UInt32));
}

void Sema::CheckBuiltinPtrCastCall(ast::CallExpression *call) {
  if (!CheckArgCount(call, 2)) {
    return;
  }

  // The first argument will be a UnaryOpExpr with the '*' (star) op. This is
  // because parsing function calls assumes expression arguments, not types. So,
  // something like '*Type', which would be the first argument to @ptrCast, will
  // get parsed as a dereference expression before a type expression.
  // TODO(pmenon): Fix the above to parse correctly

  auto unary_op = call->GetArguments()[0]->SafeAs<ast::UnaryOpExpression>();
  if (unary_op == nullptr || unary_op->Op() != parsing::Token::Type::STAR) {
    error_reporter_->Report(call->Position(), ErrorMessages::kBadArgToPtrCast,
<<<<<<< HEAD
                            call->Arguments()[0]->GetType(), 1);
=======
                            call->GetArguments()[0]->GetType(), 1);
>>>>>>> cc2a48f7
    return;
  }

  // Replace the unary with a PointerTypeRepr node and resolve it
<<<<<<< HEAD
  call->SetArgument(0, context_->GetNodeFactory()->NewPointerType(call->Arguments()[0]->Position(),
                                                                  unary_op->Input()));
=======
  call->SetArgument(0, context_->GetNodeFactory()->NewPointerType(
                           call->GetArguments()[0]->Position(), unary_op->GetInput()));
>>>>>>> cc2a48f7

  for (auto *arg : call->GetArguments()) {
    auto *resolved_type = Resolve(arg);
    if (resolved_type == nullptr) {
      return;
    }
  }

  // Both arguments must be pointer types
<<<<<<< HEAD
  if (!call->Arguments()[0]->GetType()->IsPointerType() ||
      !call->Arguments()[1]->GetType()->IsPointerType()) {
    error_reporter_->Report(call->Position(), ErrorMessages::kBadArgToPtrCast,
                            call->Arguments()[0]->GetType(), 1);
=======
  if (!call->GetArguments()[0]->GetType()->IsPointerType() ||
      !call->GetArguments()[1]->GetType()->IsPointerType()) {
    error_reporter_->Report(call->Position(), ErrorMessages::kBadArgToPtrCast,
                            call->GetArguments()[0]->GetType(), 1);
>>>>>>> cc2a48f7
    return;
  }

  // Apply the cast
  call->SetType(call->GetArguments()[0]->GetType());
}

void Sema::CheckBuiltinIntCast(ast::CallExpression *call) {
  // This function is expected to be called BEFORE resolving arguments.

  if (!CheckArgCount(call, 2)) {
    return;
  }

  // The first argument must be an identifier of a primitive integer type.
  auto type_expr = call->GetArguments()[0]->SafeAs<ast::IdentifierExpression>();
  if (type_expr == nullptr) {
    error_reporter_->Report(call->Position(), ErrorMessages::kBadArgToIntCast);
    return;
  }
<<<<<<< HEAD
  ast::Type *type = context_->LookupBuiltinType(type_expr->Name());
  if (!type->IsIntegerType()) {
    error_reporter_->Report(call->Position(), ErrorMessages::kBadArgToIntCast1, type_expr->Name());
=======
  ast::Type *type = context_->LookupBuiltinType(type_expr->GetName());
  if (!type->IsIntegerType()) {
    error_reporter_->Report(call->Position(), ErrorMessages::kBadArgToIntCast1,
                            type_expr->GetName());
>>>>>>> cc2a48f7
    return;
  }

  // Resolve input expression.
  ast::Type *resolved_type = Resolve(call->GetArguments()[1]);
  if (resolved_type == nullptr) {
    return;
  }
  if (!resolved_type->IsIntegerType()) {
    error_reporter_->Report(call->Position(), ErrorMessages::kBadArgToIntCast2, resolved_type);
    return;
  }

  // All good: we'll cast from resolve_type to type.
  call->SetType(type);
}

void Sema::CheckBuiltinSorterInit(ast::CallExpression *call) {
  if (!CheckArgCount(call, 4)) {
    return;
  }

  const auto &args = call->GetArguments();

  // First argument must be a pointer to a Sorter
  const auto sorter_kind = ast::BuiltinType::Sorter;
  if (!IsPointerToSpecificBuiltin(args[0]->GetType(), sorter_kind)) {
    ReportIncorrectCallArg(call, 0, GetBuiltinType(sorter_kind)->PointerTo());
    return;
  }

  // Second argument must be a pointer to a MemoryPool
  const auto mem_kind = ast::BuiltinType::MemoryPool;
  if (!IsPointerToSpecificBuiltin(args[1]->GetType(), mem_kind)) {
    ReportIncorrectCallArg(call, 1, GetBuiltinType(mem_kind)->PointerTo());
    return;
  }

  // Second argument must be a function
  auto *const cmp_func_type = args[2]->GetType()->SafeAs<ast::FunctionType>();
  if (cmp_func_type == nullptr || cmp_func_type->GetNumParams() != 2 ||
      !cmp_func_type->GetReturnType()->IsSpecificBuiltin(ast::BuiltinType::Bool) ||
      !cmp_func_type->GetParams()[0].type->IsPointerType() ||
      !cmp_func_type->GetParams()[1].type->IsPointerType()) {
    error_reporter_->Report(call->Position(), ErrorMessages::kBadComparisonFunctionForSorter,
                            args[2]->GetType());
    return;
  }

  // Third and last argument must be a 32-bit number representing the tuple size
  const auto uint_kind = ast::BuiltinType::UInt32;
  if (!args[3]->GetType()->IsSpecificBuiltin(uint_kind)) {
    ReportIncorrectCallArg(call, 3, GetBuiltinType(uint_kind));
    return;
  }

  // This call returns nothing
  call->SetType(GetBuiltinType(ast::BuiltinType::Nil));
}

void Sema::CheckBuiltinSorterInsert(ast::CallExpression *call, ast::Builtin builtin) {
  if (!CheckArgCountAtLeast(call, 1)) {
    return;
  }

  // First argument must be a pointer to a Sorter
  const auto sorter_kind = ast::BuiltinType::Sorter;
  if (!IsPointerToSpecificBuiltin(call->GetArguments()[0]->GetType(), sorter_kind)) {
    ReportIncorrectCallArg(call, 0, GetBuiltinType(sorter_kind)->PointerTo());
    return;
  }

  // If it's an insertion for Top-K, the second argument must be an unsigned integer.
  if (builtin == ast::Builtin::SorterInsertTopK ||
      builtin == ast::Builtin::SorterInsertTopKFinish) {
    if (!CheckArgCount(call, 2)) {
      return;
    }

    // Error if the top-k argument isn't an integer
    ast::Type *uint_type = GetBuiltinType(ast::BuiltinType::UInt32);
    if (!call->GetArguments()[1]->GetType()->IsIntegerType()) {
      ReportIncorrectCallArg(call, 1, uint_type);
      return;
    }
    if (call->GetArguments()[1]->GetType() != uint_type) {
      call->SetArgument(
          1, ImplCastExprToType(call->GetArguments()[1], uint_type, ast::CastKind::IntegralCast));
    }
  } else {
    // Regular sorter insert, expect one argument.
    if (!CheckArgCount(call, 1)) {
      return;
    }
  }

  // This call returns a pointer to the allocated tuple
  call->SetType(GetBuiltinType(ast::BuiltinType::UInt8)->PointerTo());
}

void Sema::CheckBuiltinSorterSort(ast::CallExpression *call, ast::Builtin builtin) {
  if (!CheckArgCountAtLeast(call, 1)) {
    return;
  }

  const auto &call_args = call->GetArguments();

  // First argument must be a pointer to a Sorter
  const auto sorter_kind = ast::BuiltinType::Sorter;
  if (!IsPointerToSpecificBuiltin(call_args[0]->GetType(), sorter_kind)) {
    ReportIncorrectCallArg(call, 0, GetBuiltinType(sorter_kind)->PointerTo());
    return;
  }

  switch (builtin) {
    case ast::Builtin::SorterSort: {
      if (!CheckArgCount(call, 1)) {
        return;
      }
      break;
    }
    case ast::Builtin::SorterSortParallel:
    case ast::Builtin::SorterSortTopKParallel: {
      // Second argument is the *ThreadStateContainer.
      const auto tls_kind = ast::BuiltinType::ThreadStateContainer;
      if (!IsPointerToSpecificBuiltin(call_args[1]->GetType(), tls_kind)) {
        ReportIncorrectCallArg(call, 1, GetBuiltinType(tls_kind)->PointerTo());
        return;
      }

      // Third argument must be a 32-bit integer representing the offset.
      ast::Type *uint_type = GetBuiltinType(ast::BuiltinType::UInt32);
      if (call_args[2]->GetType() != uint_type) {
        ReportIncorrectCallArg(call, 2, uint_type);
        return;
      }

      // If it's for top-k, the last argument must be the top-k value
      if (builtin == ast::Builtin::SorterSortParallel) {
        if (!CheckArgCount(call, 3)) {
          return;
        }
      } else {
        if (!CheckArgCount(call, 4)) {
          return;
        }
        if (!call_args[3]->GetType()->IsIntegerType()) {
          ReportIncorrectCallArg(call, 3, uint_type);
          return;
        }
        if (call_args[3]->GetType() != uint_type) {
          call->SetArgument(
              3, ImplCastExprToType(call_args[3], uint_type, ast::CastKind::IntegralCast));
        }
      }
      break;
    }
    default: {
      UNREACHABLE("Impossible sorter sort call");
    }
  }

  // This call returns nothing
  call->SetType(GetBuiltinType(ast::BuiltinType::Nil));
}

void Sema::CheckBuiltinSorterFree(ast::CallExpression *call) {
  if (!CheckArgCount(call, 1)) {
    return;
  }

  // First argument must be a pointer to a Sorter
  const auto sorter_kind = ast::BuiltinType::Sorter;
  if (!IsPointerToSpecificBuiltin(call->GetArguments()[0]->GetType(), sorter_kind)) {
    ReportIncorrectCallArg(call, 0, GetBuiltinType(sorter_kind)->PointerTo());
    return;
  }

  // This call returns nothing
  call->SetType(GetBuiltinType(ast::BuiltinType::Nil));
}

void Sema::CheckBuiltinSorterIterCall(ast::CallExpression *call, ast::Builtin builtin) {
  if (!CheckArgCountAtLeast(call, 1)) {
    return;
  }

  const auto &args = call->GetArguments();

  const auto sorter_iter_kind = ast::BuiltinType::SorterIterator;
  if (!IsPointerToSpecificBuiltin(args[0]->GetType(), sorter_iter_kind)) {
    ReportIncorrectCallArg(call, 0, GetBuiltinType(sorter_iter_kind)->PointerTo());
    return;
  }

  switch (builtin) {
    case ast::Builtin::SorterIterInit: {
      if (!CheckArgCount(call, 2)) {
        return;
      }

      // The second argument is the sorter instance to iterate over
      const auto sorter_kind = ast::BuiltinType::Sorter;
      if (!IsPointerToSpecificBuiltin(args[1]->GetType(), sorter_kind)) {
        ReportIncorrectCallArg(call, 1, GetBuiltinType(sorter_kind)->PointerTo());
        return;
      }
      call->SetType(GetBuiltinType(ast::BuiltinType::Nil));
      break;
    }
    case ast::Builtin::SorterIterHasNext: {
      call->SetType(GetBuiltinType(ast::BuiltinType::Bool));
      break;
    }
    case ast::Builtin::SorterIterNext: {
      call->SetType(GetBuiltinType(ast::BuiltinType::Nil));
      break;
    }
    case ast::Builtin::SorterIterSkipRows: {
      if (!CheckArgCount(call, 2)) {
        return;
      }
      const auto uint_kind = ast::BuiltinType::Kind::UInt32;
      if (!args[1]->GetType()->IsIntegerType()) {
        ReportIncorrectCallArg(call, 1, GetBuiltinType(uint_kind));
        return;
      }
      call->SetType(GetBuiltinType(ast::BuiltinType::Nil));
      break;
    }
    case ast::Builtin::SorterIterGetRow: {
      call->SetType(GetBuiltinType(ast::BuiltinType::UInt8)->PointerTo());
      break;
    }
    case ast::Builtin::SorterIterClose: {
      call->SetType(GetBuiltinType(ast::BuiltinType::Nil));
      break;
    }
    default: {
      UNREACHABLE("Impossible table iteration call");
    }
  }
}

void Sema::CheckBuiltinCall(ast::CallExpression *call) {
  ast::Builtin builtin;
  if (!context_->IsBuiltinFunction(call->GetFuncName(), &builtin)) {
<<<<<<< HEAD
    error_reporter_->Report(call->Function()->Position(), ErrorMessages::kInvalidBuiltinFunction,
=======
    error_reporter_->Report(call->GetFunction()->Position(), ErrorMessages::kInvalidBuiltinFunction,
>>>>>>> cc2a48f7
                            call->GetFuncName());
    return;
  }

  if (builtin == ast::Builtin::IntCast) {
    CheckBuiltinIntCast(call);
    return;
  }

  if (builtin == ast::Builtin::PtrCast) {
    CheckBuiltinPtrCastCall(call);
    return;
  }

  if (builtin == ast::Builtin::OffsetOf) {
    CheckBuiltinOffsetOfCall(call);
    return;
  }

  // First, resolve all call arguments. If any fail, exit immediately.
  for (auto *arg : call->GetArguments()) {
    auto *resolved_type = Resolve(arg);
    if (resolved_type == nullptr) {
      return;
    }
  }

  switch (builtin) {
    case ast::Builtin::BoolToSql:
    case ast::Builtin::IntToSql:
    case ast::Builtin::FloatToSql:
    case ast::Builtin::DateToSql:
    case ast::Builtin::StringToSql:
    case ast::Builtin::SqlToBool:
    case ast::Builtin::ConvertBoolToInteger:
    case ast::Builtin::ConvertIntegerToReal:
    case ast::Builtin::ConvertDateToTimestamp:
    case ast::Builtin::ConvertStringToBool:
    case ast::Builtin::ConvertStringToInt:
    case ast::Builtin::ConvertStringToReal:
    case ast::Builtin::ConvertStringToDate:
    case ast::Builtin::ConvertStringToTime: {
      CheckSqlConversionCall(call, builtin);
      break;
    }
    case ast::Builtin::IsValNull:
    case ast::Builtin::InitSqlNull: {
      CheckNullValueCall(call, builtin);
      break;
    }
    case ast::Builtin::Like: {
      CheckBuiltinStringLikeCall(call);
      break;
    }
    case ast::Builtin::ExtractYear: {
      CheckBuiltinDateFunctionCall(call, builtin);
      break;
    }
    case ast::Builtin::Concat: {
      CheckBuiltinConcat(call);
      break;
    }
    case ast::Builtin::ExecutionContextGetMemoryPool:
    case ast::Builtin::ExecutionContextGetTLS: {
      CheckBuiltinExecutionContextCall(call, builtin);
      break;
    }
    case ast::Builtin::ThreadStateContainerReset:
    case ast::Builtin::ThreadStateContainerGetState:
    case ast::Builtin::ThreadStateContainerIterate:
    case ast::Builtin::ThreadStateContainerClear: {
      CheckBuiltinThreadStateContainerCall(call, builtin);
      break;
    }
    case ast::Builtin::TableIterInit:
    case ast::Builtin::TableIterAdvance:
    case ast::Builtin::TableIterGetVPI:
    case ast::Builtin::TableIterClose: {
      CheckBuiltinTableIterCall(call, builtin);
      break;
    }
    case ast::Builtin::TableIterParallel: {
      CheckBuiltinTableIterParCall(call);
      break;
    }
    case ast::Builtin::VPIInit:
    case ast::Builtin::VPIFree:
    case ast::Builtin::VPIIsFiltered:
    case ast::Builtin::VPIGetSelectedRowCount:
    case ast::Builtin::VPIGetVectorProjection:
    case ast::Builtin::VPIHasNext:
    case ast::Builtin::VPIAdvance:
    case ast::Builtin::VPISetPosition:
    case ast::Builtin::VPIMatch:
    case ast::Builtin::VPIReset:
    case ast::Builtin::VPIGetBool:
    case ast::Builtin::VPIGetTinyInt:
    case ast::Builtin::VPIGetSmallInt:
    case ast::Builtin::VPIGetInt:
    case ast::Builtin::VPIGetBigInt:
    case ast::Builtin::VPIGetReal:
    case ast::Builtin::VPIGetDouble:
    case ast::Builtin::VPIGetDate:
    case ast::Builtin::VPIGetString:
    case ast::Builtin::VPIGetPointer:
    case ast::Builtin::VPISetBool:
    case ast::Builtin::VPISetTinyInt:
    case ast::Builtin::VPISetSmallInt:
    case ast::Builtin::VPISetInt:
    case ast::Builtin::VPISetBigInt:
    case ast::Builtin::VPISetReal:
    case ast::Builtin::VPISetDouble:
    case ast::Builtin::VPISetDate:
    case ast::Builtin::VPISetString: {
      CheckBuiltinVPICall(call, builtin);
      break;
    }
    case ast::Builtin::CompactStorageWriteBool:
    case ast::Builtin::CompactStorageWriteTinyInt:
    case ast::Builtin::CompactStorageWriteSmallInt:
    case ast::Builtin::CompactStorageWriteInteger:
    case ast::Builtin::CompactStorageWriteBigInt:
    case ast::Builtin::CompactStorageWriteReal:
    case ast::Builtin::CompactStorageWriteDouble:
    case ast::Builtin::CompactStorageWriteDate:
    case ast::Builtin::CompactStorageWriteTimestamp:
    case ast::Builtin::CompactStorageWriteString: {
      CheckBuiltinCompactStorageWriteCall(call, builtin);
      break;
    }
    case ast::Builtin::CompactStorageReadBool:
    case ast::Builtin::CompactStorageReadTinyInt:
    case ast::Builtin::CompactStorageReadSmallInt:
    case ast::Builtin::CompactStorageReadInteger:
    case ast::Builtin::CompactStorageReadBigInt:
    case ast::Builtin::CompactStorageReadReal:
    case ast::Builtin::CompactStorageReadDouble:
    case ast::Builtin::CompactStorageReadDate:
    case ast::Builtin::CompactStorageReadTimestamp:
    case ast::Builtin::CompactStorageReadString: {
      CheckBuiltinCompactStorageReadCall(call, builtin);
      break;
    }
    case ast::Builtin::Hash: {
      CheckBuiltinHashCall(call, builtin);
      break;
    }
    case ast::Builtin::FilterManagerInit:
    case ast::Builtin::FilterManagerInsertFilter:
    case ast::Builtin::FilterManagerRunFilters:
    case ast::Builtin::FilterManagerFree: {
      CheckBuiltinFilterManagerCall(call, builtin);
      break;
    }
    case ast::Builtin::VectorFilterEqual:
    case ast::Builtin::VectorFilterGreaterThan:
    case ast::Builtin::VectorFilterGreaterThanEqual:
    case ast::Builtin::VectorFilterLessThan:
    case ast::Builtin::VectorFilterLessThanEqual:
    case ast::Builtin::VectorFilterNotEqual: {
      CheckBuiltinVectorFilterCall(call);
      break;
    }
    case ast::Builtin::AggHashTableInit:
    case ast::Builtin::AggHashTableInsert:
    case ast::Builtin::AggHashTableLinkEntry:
    case ast::Builtin::AggHashTableLookup:
    case ast::Builtin::AggHashTableProcessBatch:
    case ast::Builtin::AggHashTableMovePartitions:
    case ast::Builtin::AggHashTableParallelPartitionedScan:
    case ast::Builtin::AggHashTableFree: {
      CheckBuiltinAggHashTableCall(call, builtin);
      break;
    }
    case ast::Builtin::AggHashTableIterInit:
    case ast::Builtin::AggHashTableIterHasNext:
    case ast::Builtin::AggHashTableIterNext:
    case ast::Builtin::AggHashTableIterGetRow:
    case ast::Builtin::AggHashTableIterClose: {
      CheckBuiltinAggHashTableIterCall(call, builtin);
      break;
    }
    case ast::Builtin::AggPartIterHasNext:
    case ast::Builtin::AggPartIterNext:
    case ast::Builtin::AggPartIterGetRow:
    case ast::Builtin::AggPartIterGetRowEntry:
    case ast::Builtin::AggPartIterGetHash: {
      CheckBuiltinAggPartIterCall(call, builtin);
      break;
    }
    case ast::Builtin::AggInit:
    case ast::Builtin::AggAdvance:
    case ast::Builtin::AggMerge:
    case ast::Builtin::AggReset:
    case ast::Builtin::AggResult: {
      CheckBuiltinAggregatorCall(call, builtin);
      break;
    }
    case ast::Builtin::JoinHashTableInit:
    case ast::Builtin::JoinHashTableInsert:
    case ast::Builtin::JoinHashTableBuild:
    case ast::Builtin::JoinHashTableBuildParallel:
    case ast::Builtin::JoinHashTableLookup:
    case ast::Builtin::JoinHashTableFree: {
      CheckBuiltinJoinHashTableCall(call, builtin);
      break;
    }
    case ast::Builtin::HashTableEntryGetHash:
    case ast::Builtin::HashTableEntryGetRow:
    case ast::Builtin::HashTableEntryGetNext: {
      CheckBuiltinHashTableEntryCall(call, builtin);
      break;
    }
    case ast::Builtin::SorterInit: {
      CheckBuiltinSorterInit(call);
      break;
    }
    case ast::Builtin::SorterInsert:
    case ast::Builtin::SorterInsertTopK:
    case ast::Builtin::SorterInsertTopKFinish: {
      CheckBuiltinSorterInsert(call, builtin);
      break;
    }
    case ast::Builtin::SorterSort:
    case ast::Builtin::SorterSortParallel:
    case ast::Builtin::SorterSortTopKParallel: {
      CheckBuiltinSorterSort(call, builtin);
      break;
    }
    case ast::Builtin::SorterFree: {
      CheckBuiltinSorterFree(call);
      break;
    }
    case ast::Builtin::SorterIterInit:
    case ast::Builtin::SorterIterHasNext:
    case ast::Builtin::SorterIterNext:
    case ast::Builtin::SorterIterSkipRows:
    case ast::Builtin::SorterIterGetRow:
    case ast::Builtin::SorterIterClose: {
      CheckBuiltinSorterIterCall(call, builtin);
      break;
    }
    case ast::Builtin::ResultBufferAllocOutRow:
    case ast::Builtin::ResultBufferFinalize: {
      CheckResultBufferCall(call, builtin);
      break;
    }
    case ast::Builtin::CSVReaderInit:
    case ast::Builtin::CSVReaderAdvance:
    case ast::Builtin::CSVReaderGetField:
    case ast::Builtin::CSVReaderGetRecordNumber:
    case ast::Builtin::CSVReaderClose: {
      CheckCSVReaderCall(call, builtin);
      break;
    }
    case ast::Builtin::ACos:
    case ast::Builtin::ASin:
    case ast::Builtin::ATan:
    case ast::Builtin::ATan2:
    case ast::Builtin::Cos:
    case ast::Builtin::Cot:
    case ast::Builtin::Sin:
    case ast::Builtin::Tan: {
      CheckMathTrigCall(call, builtin);
      break;
    }
    case ast::Builtin::Ctlz:
    case ast::Builtin::Cttz: {
      CheckBuiltinBitsCall(call, builtin);
      break;
    }
    case ast::Builtin::SizeOf: {
      CheckBuiltinSizeOfCall(call);
      break;
    }
    case ast::Builtin::OffsetOf:
    case ast::Builtin::IntCast:
    case ast::Builtin::PtrCast: {
      UNREACHABLE("These operations should be handled PRIOR to switch.");
    }
  }
}

}  // namespace tpl::sema<|MERGE_RESOLUTION|>--- conflicted
+++ resolved
@@ -39,6 +39,10 @@
 // Represent arguments that should be at least one of the templated types.
 template <typename... T>
 struct Either;
+
+// Represent arguments that should match all the templated types.
+template <typename... Ts>
+struct All;
 
 // Represent a string literal argument.
 struct StringLiteral;
@@ -51,41 +55,22 @@
 struct Array;
 // Any SQL value.
 struct SqlValue;
+// SQL String.
+struct SqlString;
 }  // namespace
 
-<<<<<<< HEAD
 template <typename T>
 struct Sema::ArgCheck<T> {
-  static bool Check(Sema *sema, ast::CallExpr *call, uint32_t index) {
+  static bool Check(Sema *sema, ast::CallExpression *call, uint32_t index) {
     ast::Type *expected_type = ast::TypeBuilder<T>::Get(sema->context_);
-    ast::Expr *arg = call->Arguments()[index];
-    // Function application simplifies to performing an assignment of the actual
-    // call arguments to the function parameters. Do the check now, which may
-    // apply an implicit cast to make the assignment work.
+    ast::Expression *arg = call->GetArguments()[index];
     if (!sema->CheckAssignmentConstraints(expected_type, arg)) {
       sema->ReportIncorrectCallArg(call, index, expected_type);
       return false;
     }
     // If the check applied an implicit cast, set the argument.
-    if (arg != call->Arguments()[index]) {
+    if (arg != call->GetArguments()[index]) {
       call->SetArgument(index, arg);
-=======
-void Sema::CheckSqlConversionCall(ast::CallExpression *call, ast::Builtin builtin) {
-  // Handle this builtin because it's API is different than the other builtins; we expect three
-  // 32-bit integer arguments.
-  if (builtin == ast::Builtin::DateToSql) {
-    if (!CheckArgCount(call, 3)) {
-      return;
-    }
-    const auto int32_kind = ast::BuiltinType::Int32;
-    if (!call->GetArguments()[0]->GetType()->IsSpecificBuiltin(int32_kind) ||
-        !call->GetArguments()[1]->GetType()->IsSpecificBuiltin(int32_kind) ||
-        !call->GetArguments()[2]->GetType()->IsSpecificBuiltin(int32_kind)) {
-      error_reporter_->Report(call->Position(), ErrorMessages::kInvalidCastToSqlDate,
-                              call->GetArguments()[0]->GetType(),
-                              call->GetArguments()[1]->GetType(),
-                              call->GetArguments()[2]->GetType());
->>>>>>> cc2a48f7
     }
     // All good.
     return true;
@@ -94,8 +79,8 @@
 
 template <>
 struct Sema::ArgCheck<StringLiteral> {
-  static bool Check(Sema *sema, ast::CallExpr *call, uint32_t index) {
-    if (!call->Arguments()[index]->IsStringLiteral()) {
+  static bool Check(Sema *sema, ast::CallExpression *call, uint32_t index) {
+    if (!call->GetArguments()[index]->IsStringLiteral()) {
       sema->ReportIncorrectCallArg(call, index, "string literal");
       return false;
     }
@@ -103,11 +88,10 @@
   }
 };
 
-<<<<<<< HEAD
 template <>
 struct Sema::ArgCheck<AnyPointer> {
-  static bool Check(Sema *sema, ast::CallExpr *call, uint32_t index) {
-    if (!call->Arguments()[index]->GetType()->IsPointerType()) {
+  static bool Check(Sema *sema, ast::CallExpression *call, uint32_t index) {
+    if (!call->GetArguments()[index]->GetType()->IsPointerType()) {
       sema->ReportIncorrectCallArg(call, index, "pointer");
       return false;
     }
@@ -117,8 +101,8 @@
 
 template <>
 struct Sema::ArgCheck<AnyFunction> {
-  static bool Check(Sema *sema, ast::CallExpr *call, uint32_t index) {
-    if (!call->Arguments()[index]->GetType()->IsFunctionType()) {
+  static bool Check(Sema *sema, ast::CallExpression *call, uint32_t index) {
+    if (!call->GetArguments()[index]->GetType()->IsFunctionType()) {
       sema->ReportIncorrectCallArg(call, index, "function");
       return false;
     }
@@ -131,52 +115,10 @@
 
 template <>
 struct Sema::ArgCheck<SqlValue> {
-  static bool Check(Sema *sema, ast::CallExpr *call, uint32_t index) {
-    if (!call->Arguments()[index]->GetType()->IsSqlValueType()) {
+  static bool Check(Sema *sema, ast::CallExpression *call, uint32_t index) {
+    if (!call->GetArguments()[index]->GetType()->IsSqlValueType()) {
       sema->ReportIncorrectCallArg(call, index, "SQL value");
       return false;
-=======
-  auto input_type = call->GetArguments()[0]->GetType();
-  switch (builtin) {
-    case ast::Builtin::BoolToSql: {
-      if (!input_type->IsSpecificBuiltin(ast::BuiltinType::Bool)) {
-        ReportIncorrectCallArg(call, 0, "boolean literal");
-        return;
-      }
-      call->SetType(GetBuiltinType(ast::BuiltinType::BooleanVal));
-      break;
-    }
-    case ast::Builtin::IntToSql: {
-      if (!input_type->IsIntegerType()) {
-        ReportIncorrectCallArg(call, 0, "integer literal");
-        return;
-      }
-      call->SetType(GetBuiltinType(ast::BuiltinType::IntegerVal));
-      break;
-    }
-    case ast::Builtin::FloatToSql: {
-      if (!input_type->IsFloatType()) {
-        ReportIncorrectCallArg(call, 0, "floating point number literal");
-        return;
-      }
-      call->SetType(GetBuiltinType(ast::BuiltinType::RealVal));
-      break;
-    }
-    case ast::Builtin::StringToSql: {
-      if (!input_type->IsStringType() || !call->GetArguments()[0]->IsLiteralExpression()) {
-        ReportIncorrectCallArg(call, 0, "string literal");
-      }
-      call->SetType(GetBuiltinType(ast::BuiltinType::StringVal));
-      break;
-    }
-    case ast::Builtin::SqlToBool: {
-      if (!input_type->IsSpecificBuiltin(ast::BuiltinType::BooleanVal)) {
-        error_reporter_->Report(call->Position(), ErrorMessages::kInvalidSqlCastToBool, input_type);
-        return;
-      }
-      call->SetType(GetBuiltinType(ast::BuiltinType::Bool));
-      break;
->>>>>>> cc2a48f7
     }
     return true;
   }
@@ -184,14 +126,14 @@
 
 template <typename T, typename... Rest>
 struct Sema::ArgCheck<T, Rest...> {
-  static bool Check(Sema *sema, ast::CallExpr *call, uint32_t index) {
+  static bool Check(Sema *sema, ast::CallExpression *call, uint32_t index) {
     return ArgCheck<T>::Check(sema, call, index) && ArgCheck<Rest...>::Check(sema, call, index + 1);
   }
 };
 
 template <typename Ret, typename... Args>
 struct Sema::CheckHelper<Ret(Args...)> {
-  static bool CheckBuiltinCall(Sema *sema, ast::CallExpr *call) {
+  static bool CheckBuiltinCall(Sema *sema, ast::CallExpression *call) {
     // If the argument counts don't match, there's an error.
     if (!sema->CheckArgCount(call, sizeof...(Args))) return false;
 
@@ -205,24 +147,24 @@
 };
 
 template <typename T>
-bool Sema::GenericBuiltinCheck(ast::CallExpr *call) {
+bool Sema::GenericBuiltinCheck(ast::CallExpression *call) {
   return CheckHelper<T>::CheckBuiltinCall(this, call);
 }
 
-void Sema::CheckSqlConversionCall(ast::CallExpr *call, ast::Builtin builtin) {
+void Sema::CheckSqlConversionCall(ast::CallExpression *call, ast::Builtin builtin) {
   // clang-format off
   switch (builtin) {
-    case ast::Builtin::BoolToSql: GenericBuiltinCheck<sql::BoolVal(bool)>(call); break;
-    case ast::Builtin::IntToSql: GenericBuiltinCheck<sql::Integer(int32_t)>(call); break;
-    case ast::Builtin::FloatToSql: GenericBuiltinCheck<sql::Real(float)>(call); break;
+    case ast::Builtin::BoolToSql:   GenericBuiltinCheck<sql::BoolVal(bool)>(call); break;
+    case ast::Builtin::IntToSql:    GenericBuiltinCheck<sql::Integer(int32_t)>(call); break;
+    case ast::Builtin::FloatToSql:  GenericBuiltinCheck<sql::Real(float)>(call); break;
     case ast::Builtin::StringToSql: GenericBuiltinCheck<sql::StringVal(StringLiteral)>(call); break;
-    case ast::Builtin::DateToSql: GenericBuiltinCheck<tpl::sql::DateVal(int32_t, int32_t, int32_t)>(call); break;
-    case ast::Builtin::SqlToBool: GenericBuiltinCheck<bool(sql::BoolVal)>(call); break;
-    case ast::Builtin::ConvertBoolToInteger: GenericBuiltinCheck<sql::Integer(sql::BoolVal)>(call); break;
-    case ast::Builtin::ConvertIntegerToReal: GenericBuiltinCheck<sql::Real(sql::Integer)>(call); break;
+    case ast::Builtin::DateToSql:   GenericBuiltinCheck<tpl::sql::DateVal(int32_t, int32_t, int32_t)>(call); break;
+    case ast::Builtin::SqlToBool:   GenericBuiltinCheck<bool(sql::BoolVal)>(call); break;
+    case ast::Builtin::ConvertBoolToInteger:   GenericBuiltinCheck<sql::Integer(sql::BoolVal)>(call); break;
+    case ast::Builtin::ConvertIntegerToReal:   GenericBuiltinCheck<sql::Real(sql::Integer)>(call); break;
     case ast::Builtin::ConvertDateToTimestamp: GenericBuiltinCheck<sql::TimestampVal(sql::DateVal)>(call); break;
     case ast::Builtin::ConvertStringToBool: GenericBuiltinCheck<sql::BoolVal(sql::StringVal)>(call); break;
-    case ast::Builtin::ConvertStringToInt: GenericBuiltinCheck<sql::Integer(sql::StringVal)>(call); break;
+    case ast::Builtin::ConvertStringToInt:  GenericBuiltinCheck<sql::Integer(sql::StringVal)>(call); break;
     case ast::Builtin::ConvertStringToReal: GenericBuiltinCheck<sql::Real(sql::StringVal)>(call); break;
     case ast::Builtin::ConvertStringToDate: GenericBuiltinCheck<sql::DateVal(sql::StringVal)>(call); break;
     case ast::Builtin::ConvertStringToTime: GenericBuiltinCheck<sql::TimestampVal(sql::StringVal)>(call); break;
@@ -263,53 +205,12 @@
   }
 }
 
-<<<<<<< HEAD
-void Sema::CheckBuiltinStringLikeCall(ast::CallExpr *call) {
+void Sema::CheckBuiltinStringLikeCall(ast::CallExpression *call) {
   GenericBuiltinCheck<sql::BoolVal(sql::StringVal, sql::StringVal)>(call);
 }
 
-void Sema::CheckBuiltinDateFunctionCall(ast::CallExpr *call, UNUSED ast::Builtin builtin) {
+void Sema::CheckBuiltinDateFunctionCall(ast::CallExpression *call, UNUSED ast::Builtin builtin) {
   GenericBuiltinCheck<sql::Integer(sql::DateVal)>(call);
-=======
-void Sema::CheckBuiltinStringLikeCall(ast::CallExpression *call) {
-  if (!CheckArgCount(call, 2)) {
-    return;
-  }
-
-  // Both arguments must be SQL strings
-  auto str_kind = ast::BuiltinType::StringVal;
-  if (!call->GetArguments()[0]->GetType()->IsSpecificBuiltin(str_kind)) {
-    ReportIncorrectCallArg(call, 0, GetBuiltinType(str_kind));
-    return;
-  }
-  if (!call->GetArguments()[1]->GetType()->IsSpecificBuiltin(str_kind)) {
-    ReportIncorrectCallArg(call, 1, GetBuiltinType(str_kind));
-    return;
-  }
-
-  // Returns a SQL boolean
-  call->SetType(GetBuiltinType(ast::BuiltinType::BooleanVal));
-}
-
-void Sema::CheckBuiltinDateFunctionCall(ast::CallExpression *call, ast::Builtin builtin) {
-  if (!CheckArgCountAtLeast(call, 1)) {
-    return;
-  }
-  // First arg must be a date.
-  auto date_kind = ast::BuiltinType::DateVal;
-  if (!call->GetArguments()[0]->GetType()->IsSpecificBuiltin(date_kind)) {
-    ReportIncorrectCallArg(call, 0, GetBuiltinType(date_kind));
-    return;
-  }
-
-  switch (builtin) {
-    case ast::Builtin::ExtractYear:
-      call->SetType(GetBuiltinType(ast::BuiltinType::IntegerVal));
-      return;
-    default:
-      UNREACHABLE("Impossible date function");
-  }
->>>>>>> cc2a48f7
 }
 
 void Sema::CheckBuiltinConcat(ast::CallExpression *call) {
@@ -333,8 +234,7 @@
   call->SetType(GetBuiltinType(ast::BuiltinType::Kind::StringVal));
 }
 
-<<<<<<< HEAD
-void Sema::CheckBuiltinAggHashTableCall(ast::CallExpr *call, ast::Builtin builtin) {
+void Sema::CheckBuiltinAggHashTableCall(ast::CallExpression *call, ast::Builtin builtin) {
   switch (builtin) {
     case ast::Builtin::AggHashTableInit:
       GenericBuiltinCheck<void(sql::AggregationHashTable *, sql::MemoryPool *, uint32_t)>(call);
@@ -346,123 +246,21 @@
       } else {
         GenericBuiltinCheck<byte *(sql::AggregationHashTable *, hash_t, bool)>(call);
       }
-=======
-void Sema::CheckBuiltinAggHashTableCall(ast::CallExpression *call, ast::Builtin builtin) {
-  if (!CheckArgCountAtLeast(call, 1)) {
-    return;
-  }
-
-  const auto &args = call->GetArguments();
-
-  const auto agg_ht_kind = ast::BuiltinType::AggregationHashTable;
-  if (!IsPointerToSpecificBuiltin(args[0]->GetType(), agg_ht_kind)) {
-    ReportIncorrectCallArg(call, 0, GetBuiltinType(agg_ht_kind)->PointerTo());
-    return;
-  }
-
-  switch (builtin) {
-    case ast::Builtin::AggHashTableInit: {
-      if (!CheckArgCount(call, 3)) {
-        return;
-      }
-      // Second argument is a memory pool pointer
-      const auto mem_pool_kind = ast::BuiltinType::MemoryPool;
-      if (!IsPointerToSpecificBuiltin(args[1]->GetType(), mem_pool_kind)) {
-        ReportIncorrectCallArg(call, 1, GetBuiltinType(mem_pool_kind)->PointerTo());
-        return;
-      }
-      // Third argument is the payload size, a 32-bit value
-      const auto uint_kind = ast::BuiltinType::UInt32;
-      if (!args[2]->GetType()->IsSpecificBuiltin(uint_kind)) {
-        ReportIncorrectCallArg(call, 2, GetBuiltinType(uint_kind));
-        return;
-      }
-      // Nil return
-      call->SetType(GetBuiltinType(ast::BuiltinType::Nil));
-      break;
-    }
-    case ast::Builtin::AggHashTableInsert: {
-      if (!CheckArgCountAtLeast(call, 2)) {
-        return;
-      }
-      // Second argument is the hash value
-      const auto hash_val_kind = ast::BuiltinType::UInt64;
-      if (!args[1]->GetType()->IsSpecificBuiltin(hash_val_kind)) {
-        ReportIncorrectCallArg(call, 1, GetBuiltinType(hash_val_kind));
-        return;
-      }
-      // If there's a third argument indicating regular or partitioned insertion, it must be a bool
-      if (args.size() > 2 && (!args[2]->IsLiteralExpression() ||
-                              !args[2]->GetType()->IsSpecificBuiltin(ast::BuiltinType::Bool))) {
-        ReportIncorrectCallArg(call, 2, GetBuiltinType(ast::BuiltinType::Bool));
-        return;
-      }
-      // Return a byte pointer
-      call->SetType(GetBuiltinType(ast::BuiltinType::UInt8)->PointerTo());
->>>>>>> cc2a48f7
       break;
     case ast::Builtin::AggHashTableLinkEntry:
       GenericBuiltinCheck<void(sql::AggregationHashTable *, sql::HashTableEntry *)>(call);
       break;
-<<<<<<< HEAD
     case ast::Builtin::AggHashTableLookup:
       GenericBuiltinCheck<byte *(sql::AggregationHashTable *, hash_t, AnyFunction, AnyPointer)>(
           call);
-=======
-    }
-    case ast::Builtin::AggHashTableLookup: {
-      if (!CheckArgCount(call, 4)) {
-        return;
-      }
-      // Second argument is the hash value
-      const auto hash_val_kind = ast::BuiltinType::UInt64;
-      if (!args[1]->GetType()->IsSpecificBuiltin(hash_val_kind)) {
-        ReportIncorrectCallArg(call, 1, GetBuiltinType(hash_val_kind));
-        return;
-      }
-      // Third argument is the key equality function
-      if (!args[2]->GetType()->IsFunctionType()) {
-        ReportIncorrectCallArg(call, 2, GetBuiltinType(hash_val_kind));
-        return;
-      }
-      // Fourth argument is the probe tuple, but any pointer will do
-      call->SetType(GetBuiltinType(ast::BuiltinType::UInt8)->PointerTo());
->>>>>>> cc2a48f7
       break;
     case ast::Builtin::AggHashTableProcessBatch:
       GenericBuiltinCheck<void(sql::AggregationHashTable *, sql::VectorProjectionIterator *,
                                uint32_t[], AnyFunction, AnyFunction, bool)>(call);
       break;
-<<<<<<< HEAD
     case ast::Builtin::AggHashTableMovePartitions:
       GenericBuiltinCheck<void(sql::AggregationHashTable *, sql::ThreadStateContainer *, uint32_t,
                                AnyFunction)>(call);
-=======
-    }
-    case ast::Builtin::AggHashTableMovePartitions: {
-      if (!CheckArgCount(call, 4)) {
-        return;
-      }
-      // Second argument is the thread state container pointer
-      const auto tls_kind = ast::BuiltinType::ThreadStateContainer;
-      if (!IsPointerToSpecificBuiltin(args[1]->GetType(), tls_kind)) {
-        ReportIncorrectCallArg(call, 1, GetBuiltinType(tls_kind)->PointerTo());
-        return;
-      }
-      // Third argument is the offset of the hash table in thread local state
-      const auto uint32_kind = ast::BuiltinType::UInt32;
-      if (!args[2]->GetType()->IsSpecificBuiltin(uint32_kind)) {
-        ReportIncorrectCallArg(call, 2, GetBuiltinType(uint32_kind));
-        return;
-      }
-      // Fourth argument is the merging function
-      if (!args[3]->GetType()->IsFunctionType()) {
-        ReportIncorrectCallArg(call, 3, GetBuiltinType(uint32_kind));
-        return;
-      }
-
-      call->SetType(GetBuiltinType(ast::BuiltinType::Nil));
->>>>>>> cc2a48f7
       break;
     case ast::Builtin::AggHashTableParallelPartitionedScan:
       GenericBuiltinCheck<void(sql::AggregationHashTable *, AnyPointer, sql::ThreadStateContainer *,
@@ -476,23 +274,7 @@
   }
 }
 
-<<<<<<< HEAD
-void Sema::CheckBuiltinAggHashTableIterCall(ast::CallExpr *call, ast::Builtin builtin) {
-=======
 void Sema::CheckBuiltinAggHashTableIterCall(ast::CallExpression *call, ast::Builtin builtin) {
-  if (!CheckArgCountAtLeast(call, 1)) {
-    return;
-  }
-
-  const auto &args = call->GetArguments();
-
-  const auto agg_ht_iter_kind = ast::BuiltinType::AHTIterator;
-  if (!IsPointerToSpecificBuiltin(args[0]->GetType(), agg_ht_iter_kind)) {
-    ReportIncorrectCallArg(call, 0, GetBuiltinType(agg_ht_iter_kind)->PointerTo());
-    return;
-  }
-
->>>>>>> cc2a48f7
   switch (builtin) {
     case ast::Builtin::AggHashTableIterInit:
       GenericBuiltinCheck<void(sql::AHTIterator *, const sql::AggregationHashTable *)>(call);
@@ -503,18 +285,8 @@
     case ast::Builtin::AggHashTableIterNext:
       GenericBuiltinCheck<void(sql::AHTIterator *)>(call);
       break;
-<<<<<<< HEAD
     case ast::Builtin::AggHashTableIterGetRow:
       GenericBuiltinCheck<byte *(sql::AHTIterator *)>(call);
-=======
-    }
-    case ast::Builtin::AggHashTableIterGetRow: {
-      if (!CheckArgCount(call, 1)) {
-        return;
-      }
-      const auto byte_kind = ast::BuiltinType::UInt8;
-      call->SetType(GetBuiltinType(byte_kind)->PointerTo());
->>>>>>> cc2a48f7
       break;
     case ast::Builtin::AggHashTableIterClose:
       GenericBuiltinCheck<void(sql::AHTIterator *)>(call);
@@ -524,23 +296,7 @@
   }
 }
 
-<<<<<<< HEAD
-void Sema::CheckBuiltinAggPartIterCall(ast::CallExpr *call, ast::Builtin builtin) {
-=======
 void Sema::CheckBuiltinAggPartIterCall(ast::CallExpression *call, ast::Builtin builtin) {
-  if (!CheckArgCount(call, 1)) {
-    return;
-  }
-
-  const auto &args = call->GetArguments();
-
-  const auto part_iter_kind = ast::BuiltinType::AHTOverflowPartitionIterator;
-  if (!IsPointerToSpecificBuiltin(args[0]->GetType(), part_iter_kind)) {
-    ReportIncorrectCallArg(call, 0, GetBuiltinType(part_iter_kind)->PointerTo());
-    return;
-  }
-
->>>>>>> cc2a48f7
   switch (builtin) {
     case ast::Builtin::AggPartIterHasNext:
       GenericBuiltinCheck<bool(sql::AHTOverflowPartitionIterator *)>(call);
@@ -551,21 +307,11 @@
     case ast::Builtin::AggPartIterGetRowEntry:
       GenericBuiltinCheck<sql::HashTableEntry *(sql::AHTOverflowPartitionIterator *)>(call);
       break;
-<<<<<<< HEAD
     case ast::Builtin::AggPartIterGetRow:
       GenericBuiltinCheck<byte *(sql::AHTOverflowPartitionIterator *)>(call);
       break;
     case ast::Builtin::AggPartIterGetHash:
       GenericBuiltinCheck<hash_t(sql::AHTOverflowPartitionIterator *)>(call);
-=======
-    }
-    case ast::Builtin::AggPartIterGetRow: {
-      call->SetType(GetBuiltinType(ast::BuiltinType::UInt8)->PointerTo());
-      break;
-    }
-    case ast::Builtin::AggPartIterGetHash: {
-      call->SetType(GetBuiltinType(ast::BuiltinType::UInt64));
->>>>>>> cc2a48f7
       break;
     default:
       UNREACHABLE("Impossible aggregation partition iterator call");
@@ -659,106 +405,13 @@
   }
 }
 
-<<<<<<< HEAD
-void Sema::CheckBuiltinJoinHashTableCall(ast::CallExpr *call, ast::Builtin builtin) {
-=======
-void Sema::CheckBuiltinJoinHashTableInit(ast::CallExpression *call) {
-  if (!CheckArgCount(call, 3)) {
-    return;
-  }
-
-  const auto &args = call->GetArguments();
-
-  // First argument must be a pointer to a JoinHashTable
-  const auto jht_kind = ast::BuiltinType::JoinHashTable;
-  if (!IsPointerToSpecificBuiltin(args[0]->GetType(), jht_kind)) {
-    ReportIncorrectCallArg(call, 0, GetBuiltinType(jht_kind)->PointerTo());
-    return;
-  }
-
-  // Second argument must be a pointer to a MemoryPool
-  const auto region_kind = ast::BuiltinType::MemoryPool;
-  if (!IsPointerToSpecificBuiltin(args[1]->GetType(), region_kind)) {
-    ReportIncorrectCallArg(call, 1, GetBuiltinType(region_kind)->PointerTo());
-    return;
-  }
-
-  // Third and last argument must be a 32-bit number representing the tuple size
-  if (!args[2]->GetType()->IsIntegerType()) {
-    ReportIncorrectCallArg(call, 2, GetBuiltinType(ast::BuiltinType::UInt32));
-    return;
-  }
-
-  // This call returns nothing
-  call->SetType(GetBuiltinType(ast::BuiltinType::Nil));
-}
-
-void Sema::CheckBuiltinJoinHashTableInsert(ast::CallExpression *call) {
-  if (!CheckArgCount(call, 2)) {
-    return;
-  }
-
-  const auto &args = call->GetArguments();
-
-  // First argument is a pointer to a JoinHashTable
-  const auto jht_kind = ast::BuiltinType::JoinHashTable;
-  if (!IsPointerToSpecificBuiltin(args[0]->GetType(), jht_kind)) {
-    ReportIncorrectCallArg(call, 0, GetBuiltinType(jht_kind)->PointerTo());
-    return;
-  }
-
-  // Second argument is a 64-bit unsigned hash value
-  if (!args[1]->GetType()->IsSpecificBuiltin(ast::BuiltinType::UInt64)) {
-    ReportIncorrectCallArg(call, 1, GetBuiltinType(ast::BuiltinType::UInt64));
-    return;
-  }
-
-  // This call returns a byte pointer
-  const auto byte_kind = ast::BuiltinType::UInt8;
-  call->SetType(GetBuiltinType(byte_kind)->PointerTo());
-}
-
-void Sema::CheckBuiltinJoinHashTableBuild(ast::CallExpression *call, ast::Builtin builtin) {
-  if (!CheckArgCountAtLeast(call, 1)) {
-    return;
-  }
-
-  const auto &call_args = call->GetArguments();
-
-  // The first and only argument must be a pointer to a JoinHashTable
-  const auto jht_kind = ast::BuiltinType::JoinHashTable;
-  if (!IsPointerToSpecificBuiltin(call_args[0]->GetType(), jht_kind)) {
-    ReportIncorrectCallArg(call, 0, GetBuiltinType(jht_kind)->PointerTo());
-    return;
-  }
-
->>>>>>> cc2a48f7
+void Sema::CheckBuiltinJoinHashTableCall(ast::CallExpression *call, ast::Builtin builtin) {
   switch (builtin) {
     case ast::Builtin::JoinHashTableInit:
       GenericBuiltinCheck<void(sql::JoinHashTable *, sql::MemoryPool *, uint32_t)>(call);
       break;
-<<<<<<< HEAD
     case ast::Builtin::JoinHashTableInsert:
       GenericBuiltinCheck<byte *(sql::JoinHashTable *, hash_t)>(call);
-=======
-    }
-    case ast::Builtin::JoinHashTableBuildParallel: {
-      if (!CheckArgCount(call, 3)) {
-        return;
-      }
-      // Second argument must be a thread state container pointer
-      const auto tls_kind = ast::BuiltinType::ThreadStateContainer;
-      if (!IsPointerToSpecificBuiltin(call_args[1]->GetType(), tls_kind)) {
-        ReportIncorrectCallArg(call, 1, GetBuiltinType(tls_kind)->PointerTo());
-        return;
-      }
-      // Third argument must be a 32-bit integer representing the offset
-      const auto uint32_kind = ast::BuiltinType::UInt32;
-      if (!call_args[2]->GetType()->IsSpecificBuiltin(uint32_kind)) {
-        ReportIncorrectCallArg(call, 2, GetBuiltinType(uint32_kind));
-        return;
-      }
->>>>>>> cc2a48f7
       break;
     case ast::Builtin::JoinHashTableBuild:
       GenericBuiltinCheck<void(sql::JoinHashTable *)>(call);
@@ -774,81 +427,16 @@
       break;
     default:
       UNREACHABLE("Impossible join hash table build call");
-<<<<<<< HEAD
-=======
-    }
-  }
-
-  // This call returns nothing
-  call->SetType(GetBuiltinType(ast::BuiltinType::Nil));
-}
-
-void Sema::CheckBuiltinJoinHashTableLookup(ast::CallExpression *call) {
-  if (!CheckArgCount(call, 2)) {
-    return;
-  }
-
-  // First argument must be a pointer to a JoinHashTable
-  const auto jht_kind = ast::BuiltinType::JoinHashTable;
-  if (!IsPointerToSpecificBuiltin(call->GetArguments()[0]->GetType(), jht_kind)) {
-    ReportIncorrectCallArg(call, 0, GetBuiltinType(jht_kind)->PointerTo());
-    return;
-  }
-
-  // Second argument is a 64-bit unsigned hash value
-  if (!call->GetArguments()[1]->GetType()->IsSpecificBuiltin(ast::BuiltinType::UInt64)) {
-    ReportIncorrectCallArg(call, 1, GetBuiltinType(ast::BuiltinType::UInt64));
-    return;
-  }
-
-  call->SetType(GetBuiltinType(ast::BuiltinType::HashTableEntry)->PointerTo());
-}
-
-void Sema::CheckBuiltinJoinHashTableFree(ast::CallExpression *call) {
-  if (!CheckArgCount(call, 1)) {
-    return;
-  }
-
-  const auto &args = call->GetArguments();
-
-  // The first and only argument must be a pointer to a JoinHashTable
-  const auto jht_kind = ast::BuiltinType::JoinHashTable;
-  if (!IsPointerToSpecificBuiltin(args[0]->GetType(), jht_kind)) {
-    ReportIncorrectCallArg(call, 0, GetBuiltinType(jht_kind)->PointerTo());
-    return;
->>>>>>> cc2a48f7
-  }
-}
-
-<<<<<<< HEAD
-void Sema::CheckBuiltinHashTableEntryCall(ast::CallExpr *call, ast::Builtin builtin) {
+  }
+}
+
+void Sema::CheckBuiltinHashTableEntryCall(ast::CallExpression *call, ast::Builtin builtin) {
   switch (builtin) {
     case ast::Builtin::HashTableEntryGetHash:
       GenericBuiltinCheck<hash_t(const sql::HashTableEntry *)>(call);
       break;
     case ast::Builtin::HashTableEntryGetRow:
       GenericBuiltinCheck<byte *(const sql::HashTableEntry *)>(call);
-=======
-void Sema::CheckBuiltinHashTableEntryCall(ast::CallExpression *call, ast::Builtin builtin) {
-  if (!CheckArgCount(call, 1)) {
-    return;
-  }
-
-  // First argument must be the hash table entry iterator
-  if (const auto entry_kind = ast::BuiltinType::HashTableEntry;
-      !IsPointerToSpecificBuiltin(call->GetArguments()[0]->GetType(), entry_kind)) {
-    ReportIncorrectCallArg(call, 0, GetBuiltinType(entry_kind)->PointerTo());
-    return;
-  }
-
-  switch (builtin) {
-    case ast::Builtin::HashTableEntryGetHash: {
-      call->SetType(GetBuiltinType(ast::BuiltinType::UInt64));
-      break;
-    }
-    case ast::Builtin::HashTableEntryGetRow: {
-      call->SetType(GetBuiltinType(ast::BuiltinType::UInt8)->PointerTo());
->>>>>>> cc2a48f7
       break;
     case ast::Builtin::HashTableEntryGetNext:
       GenericBuiltinCheck<sql::HashTableEntry *(const sql::HashTableEntry *)>(call);
@@ -858,22 +446,7 @@
   }
 }
 
-<<<<<<< HEAD
-void Sema::CheckBuiltinExecutionContextCall(ast::CallExpr *call, ast::Builtin builtin) {
-=======
 void Sema::CheckBuiltinExecutionContextCall(ast::CallExpression *call, ast::Builtin builtin) {
-  if (!CheckArgCount(call, 1)) {
-    return;
-  }
-
-  // First and only argument should be the execution context
-  auto exec_ctx_kind = ast::BuiltinType::ExecutionContext;
-  if (!IsPointerToSpecificBuiltin(call->GetArguments()[0]->GetType(), exec_ctx_kind)) {
-    ReportIncorrectCallArg(call, 0, GetBuiltinType(exec_ctx_kind)->PointerTo());
-    return;
-  }
-
->>>>>>> cc2a48f7
   switch (builtin) {
     case ast::Builtin::ExecutionContextGetMemoryPool:
       GenericBuiltinCheck<sql::MemoryPool *(sql::ExecutionContext *)>(call);
@@ -887,113 +460,41 @@
 }
 
 void Sema::CheckBuiltinThreadStateContainerCall(ast::CallExpression *call, ast::Builtin builtin) {
-  if (!CheckArgCountAtLeast(call, 1)) {
-    return;
-  }
-
-  const auto &call_args = call->GetArguments();
-
-  // First argument must be thread state container pointer
-  auto tls_kind = ast::BuiltinType::ThreadStateContainer;
-  if (!IsPointerToSpecificBuiltin(call_args[0]->GetType(), tls_kind)) {
-    ReportIncorrectCallArg(call, 0, GetBuiltinType(tls_kind)->PointerTo());
-    return;
-  }
-
-  switch (builtin) {
-    case ast::Builtin::ThreadStateContainerClear: {
-      call->SetType(GetBuiltinType(ast::BuiltinType::Nil));
-      break;
-    }
-    case ast::Builtin::ThreadStateContainerGetState: {
-      call->SetType(GetBuiltinType(ast::BuiltinType::UInt8)->PointerTo());
-      break;
-    }
-    case ast::Builtin::ThreadStateContainerReset: {
-      if (!CheckArgCount(call, 5)) {
-        return;
-      }
-      // Second argument must be an integer size of the state
-      const auto uint_kind = ast::BuiltinType::UInt32;
-      if (!call_args[1]->GetType()->IsSpecificBuiltin(uint_kind)) {
-        ReportIncorrectCallArg(call, 1, GetBuiltinType(uint_kind));
-        return;
-      }
-      // Third and fourth arguments must be functions
-      // TODO(pmenon): More thorough check
-      if (!AreAllFunctions(call_args[2]->GetType(), call_args[3]->GetType())) {
-        ReportIncorrectCallArg(call, 2, GetBuiltinType(ast::BuiltinType::UInt32));
-        return;
-      }
-      // Fifth argument must be a pointer to something or nil
-      if (!call_args[4]->GetType()->IsPointerType() && !call_args[4]->GetType()->IsNilType()) {
-        ReportIncorrectCallArg(call, 4, GetBuiltinType(ast::BuiltinType::UInt32));
-        return;
-      }
-      call->SetType(GetBuiltinType(ast::BuiltinType::Nil));
-      break;
-    }
-    case ast::Builtin::ThreadStateContainerIterate: {
-      if (!CheckArgCount(call, 3)) {
-        return;
-      }
-      // Second argument is a pointer to some context
-      if (!call_args[1]->GetType()->IsPointerType()) {
-        ReportIncorrectCallArg(call, 1, GetBuiltinType(ast::BuiltinType::UInt32));
-        return;
-      }
-      // Third argument is the iteration function callback
-      if (!call_args[2]->GetType()->IsFunctionType()) {
-        ReportIncorrectCallArg(call, 2, GetBuiltinType(ast::BuiltinType::UInt32));
-        return;
-      }
-      call->SetType(GetBuiltinType(ast::BuiltinType::Nil));
-      break;
-    }
-    default: {
+  switch (builtin) {
+    case ast::Builtin::ThreadStateContainerClear:
+      GenericBuiltinCheck<void(sql::ThreadStateContainer *)>(call);
+      break;
+    case ast::Builtin::ThreadStateContainerGetState:
+      GenericBuiltinCheck<uint8_t *(sql::ThreadStateContainer *)>(call);
+      break;
+    case ast::Builtin::ThreadStateContainerReset:
+      GenericBuiltinCheck<void(sql::ThreadStateContainer *, uint32_t, AnyFunction, AnyFunction,
+                               AnyPointer)>(call);
+      break;
+    case ast::Builtin::ThreadStateContainerIterate:
+      GenericBuiltinCheck<void(sql::ThreadStateContainer *, AnyPointer, AnyFunction)>(call);
+      break;
+    default:
       UNREACHABLE("Impossible table iteration call");
-    }
   }
 }
 
 void Sema::CheckBuiltinTableIterCall(ast::CallExpression *call, ast::Builtin builtin) {
-  const auto &call_args = call->GetArguments();
-
-  const auto tvi_kind = ast::BuiltinType::TableVectorIterator;
-  if (!IsPointerToSpecificBuiltin(call_args[0]->GetType(), tvi_kind)) {
-    ReportIncorrectCallArg(call, 0, GetBuiltinType(tvi_kind)->PointerTo());
-    return;
-  }
-
-  switch (builtin) {
-    case ast::Builtin::TableIterInit: {
-      // The second argument is the table name as a literal string
-      if (!call_args[1]->IsStringLiteral()) {
-        ReportIncorrectCallArg(call, 1, ast::StringType::Get(context_));
-        return;
-      }
-      call->SetType(GetBuiltinType(ast::BuiltinType::Nil));
-      break;
-    }
-    case ast::Builtin::TableIterAdvance: {
-      // A single-arg builtin returning a boolean
-      call->SetType(GetBuiltinType(ast::BuiltinType::Bool));
-      break;
-    }
-    case ast::Builtin::TableIterGetVPI: {
-      // A single-arg builtin return a pointer to the current VPI
-      const auto vpi_kind = ast::BuiltinType::VectorProjectionIterator;
-      call->SetType(GetBuiltinType(vpi_kind)->PointerTo());
-      break;
-    }
-    case ast::Builtin::TableIterClose: {
-      // A single-arg builtin returning void
-      call->SetType(GetBuiltinType(ast::BuiltinType::Nil));
-      break;
-    }
-    default: {
+  switch (builtin) {
+    case ast::Builtin::TableIterInit:
+      GenericBuiltinCheck<void(sql::TableVectorIterator *, StringLiteral)>(call);
+      break;
+    case ast::Builtin::TableIterAdvance:
+      GenericBuiltinCheck<bool(sql::TableVectorIterator *)>(call);
+      break;
+    case ast::Builtin::TableIterGetVPI:
+      GenericBuiltinCheck<sql::VectorProjectionIterator *(sql::TableVectorIterator *)>(call);
+      break;
+    case ast::Builtin::TableIterClose:
+      GenericBuiltinCheck<void(sql::TableVectorIterator *)>(call);
+      break;
+    default:
       UNREACHABLE("Impossible table iteration call");
-    }
   }
 }
 
@@ -1073,34 +574,14 @@
     case ast::Builtin::VPIReset:
       GenericBuiltinCheck<bool(sql::VectorProjectionIterator *)>(call);
       break;
-<<<<<<< HEAD
     case ast::Builtin::VPIGetSelectedRowCount:
       GenericBuiltinCheck<uint32_t(sql::VectorProjectionIterator *)>(call);
-=======
-    }
-    case ast::Builtin::VPIGetSelectedRowCount: {
-      call->SetType(GetBuiltinType(ast::BuiltinType::UInt32));
->>>>>>> cc2a48f7
       break;
     case ast::Builtin ::VPIGetVectorProjection:
       GenericBuiltinCheck<sql::VectorProjection *(sql::VectorProjectionIterator *)>(call);
       break;
-<<<<<<< HEAD
     case ast::Builtin::VPISetPosition:
       GenericBuiltinCheck<bool(sql::VectorProjectionIterator *, uint32_t)>(call);
-=======
-    }
-    case ast::Builtin::VPISetPosition: {
-      if (!CheckArgCount(call, 2)) {
-        return;
-      }
-      auto unsigned_kind = ast::BuiltinType::UInt32;
-      if (!call_args[1]->GetType()->IsSpecificBuiltin(unsigned_kind)) {
-        ReportIncorrectCallArg(call, 1, GetBuiltinType(unsigned_kind));
-        return;
-      }
-      call->SetType(GetBuiltinType(ast::BuiltinType::Bool));
->>>>>>> cc2a48f7
       break;
     case ast::Builtin::VPIMatch: {
       if (!CheckArgCount(call, 2)) {
@@ -1140,17 +621,8 @@
     case ast::Builtin::VPIGetString:
       GenericBuiltinCheck<sql::StringVal(sql::VectorProjectionIterator *, uint32_t)>(call);
       break;
-<<<<<<< HEAD
     case ast::Builtin::VPIGetPointer:
       GenericBuiltinCheck<byte *(sql::VectorProjectionIterator *, uint32_t)>(call);
-=======
-    }
-    case ast::Builtin::VPIGetPointer: {
-      if (!CheckArgCount(call, 2)) {
-        return;
-      }
-      call->SetType(GetBuiltinType(ast::BuiltinType::UInt8)->PointerTo());
->>>>>>> cc2a48f7
       break;
     case ast::Builtin::VPISetTinyInt:
     case ast::Builtin::VPISetSmallInt:
@@ -1173,33 +645,7 @@
   }
 }
 
-<<<<<<< HEAD
-void Sema::CheckBuiltinCompactStorageWriteCall(ast::CallExpr *call, ast::Builtin builtin) {
-=======
 void Sema::CheckBuiltinCompactStorageWriteCall(ast::CallExpression *call, ast::Builtin builtin) {
-  if (!CheckArgCount(call, 4)) return;
-
-  // First argument must be a pointer to where to store the value.
-  if (!call->GetArguments()[0]->GetType()->IsPointerType()) {
-    ReportIncorrectCallArg(call, 0, "expected pointer to storage space.");
-    return;
-  }
-
-  // Second argument must be a pointer to the NULL indicators array.
-  if (!call->GetArguments()[1]->GetType()->IsPointerType()) {
-    ReportIncorrectCallArg(call, 1, "expected pointer to NULL indicators array.");
-    return;
-  }
-
-  // Third argument is 4-byte index.
-  if (!call->GetArguments()[2]->GetType()->IsSpecificBuiltin(ast::BuiltinType::Int32)) {
-    ReportIncorrectCallArg(call, 2, GetBuiltinType(ast::BuiltinType::Int32));
-    return;
-  }
-
-  // Last argument is the SQL value.
-  ast::BuiltinType::Kind expected_input_type;
->>>>>>> cc2a48f7
   switch (builtin) {
     case ast::Builtin::CompactStorageWriteBool:
       GenericBuiltinCheck<void(bool *, Array<byte>, uint32_t, sql::BoolVal)>(call);
@@ -1233,46 +679,10 @@
       break;
     default:
       UNREACHABLE("Impossible CompactStorage::Write() call!");
-<<<<<<< HEAD
-=======
-    }
-  }
-
-  // Last argument is the SQL value to write.
-  if (!call->GetArguments()[3]->GetType()->IsSpecificBuiltin(expected_input_type)) {
-    ReportIncorrectCallArg(call, 3, GetBuiltinType(expected_input_type));
-    return;
->>>>>>> cc2a48f7
-  }
-}
-
-<<<<<<< HEAD
-void Sema::CheckBuiltinCompactStorageReadCall(ast::CallExpr *call, ast::Builtin builtin) {
-=======
+  }
+}
+
 void Sema::CheckBuiltinCompactStorageReadCall(ast::CallExpression *call, ast::Builtin builtin) {
-  if (!CheckArgCount(call, 3)) return;
-
-  // First argument must be a pointer to where the value is stored.
-  if (!call->GetArguments()[0]->GetType()->IsPointerType()) {
-    ReportIncorrectCallArg(call, 0, "pointer to storage space.");
-    return;
-  }
-
-  // Second argument must be a pointer to the NULL indicators array.
-  if (!call->GetArguments()[1]->GetType()->IsPointerType()) {
-    ReportIncorrectCallArg(call, 1, "pointer to NULL indicators array.");
-    return;
-  }
-
-  // Third argument is 4-byte index.
-  if (!call->GetArguments()[2]->GetType()->IsSpecificBuiltin(ast::BuiltinType::Int32)) {
-    ReportIncorrectCallArg(call, 2, GetBuiltinType(ast::BuiltinType::Int32));
-    return;
-  }
-
-  // Set return type.
-  ast::BuiltinType::Kind return_type;
->>>>>>> cc2a48f7
   switch (builtin) {
     case ast::Builtin::CompactStorageReadBool:
       GenericBuiltinCheck<sql::BoolVal(bool *, Array<byte>, uint32_t)>(call);
@@ -1420,14 +830,7 @@
   call->SetType(GetBuiltinType(ast::BuiltinType::Nil));
 }
 
-<<<<<<< HEAD
-void Sema::CheckMathTrigCall(ast::CallExpr *call, ast::Builtin builtin) {
-=======
 void Sema::CheckMathTrigCall(ast::CallExpression *call, ast::Builtin builtin) {
-  const auto real_kind = ast::BuiltinType::RealVal;
-
-  const auto &call_args = call->GetArguments();
->>>>>>> cc2a48f7
   switch (builtin) {
     case ast::Builtin::ATan2:
       GenericBuiltinCheck<sql::Real(sql::Real, sql::Real)>(call);
@@ -1470,11 +873,7 @@
   }
 
   if (builtin == ast::Builtin::ResultBufferAllocOutRow) {
-<<<<<<< HEAD
-    call->SetType(ast::BuiltinType::Get(context_, ast::BuiltinType::Uint8)->PointerTo());
-=======
-    call->SetType(ast::BuiltinType::Get(context_, ast::BuiltinType::UInt8)->PointerTo());
->>>>>>> cc2a48f7
+    call->SetType(GetBuiltinType(ast::BuiltinType::UInt8)->PointerTo());
   } else {
     call->SetType(GetBuiltinType(ast::BuiltinType::Nil));
   }
@@ -1580,15 +979,9 @@
   }
 
   // Field with the given name must exist in the composite type
-<<<<<<< HEAD
-  if (type->As<ast::StructType>()->LookupFieldByName(field->Name()) == nullptr) {
-    error_reporter_->Report(call->Position(), ErrorMessages::kFieldObjectDoesNotExist,
-                            field->Name(), type);
-=======
   if (type->As<ast::StructType>()->LookupFieldByName(field->GetName()) == nullptr) {
     error_reporter_->Report(call->Position(), ErrorMessages::kFieldObjectDoesNotExist,
                             field->GetName(), type);
->>>>>>> cc2a48f7
     return;
   }
 
@@ -1610,22 +1003,13 @@
   auto unary_op = call->GetArguments()[0]->SafeAs<ast::UnaryOpExpression>();
   if (unary_op == nullptr || unary_op->Op() != parsing::Token::Type::STAR) {
     error_reporter_->Report(call->Position(), ErrorMessages::kBadArgToPtrCast,
-<<<<<<< HEAD
-                            call->Arguments()[0]->GetType(), 1);
-=======
                             call->GetArguments()[0]->GetType(), 1);
->>>>>>> cc2a48f7
     return;
   }
 
   // Replace the unary with a PointerTypeRepr node and resolve it
-<<<<<<< HEAD
-  call->SetArgument(0, context_->GetNodeFactory()->NewPointerType(call->Arguments()[0]->Position(),
-                                                                  unary_op->Input()));
-=======
   call->SetArgument(0, context_->GetNodeFactory()->NewPointerType(
                            call->GetArguments()[0]->Position(), unary_op->GetInput()));
->>>>>>> cc2a48f7
 
   for (auto *arg : call->GetArguments()) {
     auto *resolved_type = Resolve(arg);
@@ -1635,17 +1019,10 @@
   }
 
   // Both arguments must be pointer types
-<<<<<<< HEAD
-  if (!call->Arguments()[0]->GetType()->IsPointerType() ||
-      !call->Arguments()[1]->GetType()->IsPointerType()) {
-    error_reporter_->Report(call->Position(), ErrorMessages::kBadArgToPtrCast,
-                            call->Arguments()[0]->GetType(), 1);
-=======
   if (!call->GetArguments()[0]->GetType()->IsPointerType() ||
       !call->GetArguments()[1]->GetType()->IsPointerType()) {
     error_reporter_->Report(call->Position(), ErrorMessages::kBadArgToPtrCast,
                             call->GetArguments()[0]->GetType(), 1);
->>>>>>> cc2a48f7
     return;
   }
 
@@ -1666,16 +1043,10 @@
     error_reporter_->Report(call->Position(), ErrorMessages::kBadArgToIntCast);
     return;
   }
-<<<<<<< HEAD
-  ast::Type *type = context_->LookupBuiltinType(type_expr->Name());
-  if (!type->IsIntegerType()) {
-    error_reporter_->Report(call->Position(), ErrorMessages::kBadArgToIntCast1, type_expr->Name());
-=======
   ast::Type *type = context_->LookupBuiltinType(type_expr->GetName());
   if (!type->IsIntegerType()) {
     error_reporter_->Report(call->Position(), ErrorMessages::kBadArgToIntCast1,
                             type_expr->GetName());
->>>>>>> cc2a48f7
     return;
   }
 
@@ -1923,11 +1294,7 @@
 void Sema::CheckBuiltinCall(ast::CallExpression *call) {
   ast::Builtin builtin;
   if (!context_->IsBuiltinFunction(call->GetFuncName(), &builtin)) {
-<<<<<<< HEAD
-    error_reporter_->Report(call->Function()->Position(), ErrorMessages::kInvalidBuiltinFunction,
-=======
     error_reporter_->Report(call->GetFunction()->Position(), ErrorMessages::kInvalidBuiltinFunction,
->>>>>>> cc2a48f7
                             call->GetFuncName());
     return;
   }
