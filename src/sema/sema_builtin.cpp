#include "sema/sema.h"

#include "ast/ast_node_factory.h"
#include "ast/context.h"
#include "ast/type.h"

namespace tpl::sema {

namespace {

bool IsPointerToSpecificBuiltin(ast::Type *type, ast::BuiltinType::Kind kind) {
  if (auto *pointee_type = type->GetPointeeType()) {
    return pointee_type->IsSpecificBuiltin(kind);
  }
  return false;
}

bool IsPointerToSQLValue(ast::Type *type) {
  if (auto *pointee_type = type->GetPointeeType()) {
    return pointee_type->IsSqlValueType();
  }
  return false;
}

bool IsPointerToAggregatorValue(ast::Type *type) {
  if (auto *pointee_type = type->GetPointeeType()) {
    return pointee_type->IsSqlAggregatorType();
  }
  return false;
}

template <typename... ArgTypes>
bool AreAllFunctions(const ArgTypes... type) {
  return (true && ... && type->IsFunctionType());
}

}  // namespace

void Sema::CheckBuiltinMapCall(UNUSED ast::CallExpr *call) {}

void Sema::CheckBuiltinSqlConversionCall(ast::CallExpr *call,
                                         ast::Builtin builtin) {
  if (!CheckArgCount(call, 1)) {
    return;
  }
  auto input_type = call->arguments()[0]->type();
  switch (builtin) {
    case ast::Builtin::BoolToSql: {
      if (!input_type->IsSpecificBuiltin(ast::BuiltinType::Bool)) {
        error_reporter()->Report(
            call->position(), ErrorMessages::kInvalidSqlCastToBool, input_type);
        return;
      }
      call->set_type(GetBuiltinType(ast::BuiltinType::Boolean));
      break;
    }
    case ast::Builtin::IntToSql: {
      if (!input_type->IsIntegerType()) {
        error_reporter()->Report(
            call->position(), ErrorMessages::kInvalidSqlCastToBool, input_type);
        return;
      }
      call->set_type(GetBuiltinType(ast::BuiltinType::Integer));
      break;
    }
    case ast::Builtin::FloatToSql: {
      if (!input_type->IsFloatType()) {
        error_reporter()->Report(
            call->position(), ErrorMessages::kInvalidSqlCastToBool, input_type);
        return;
      }
      call->set_type(GetBuiltinType(ast::BuiltinType::Real));
      break;
    }
    case ast::Builtin::SqlToBool: {
      if (!input_type->IsSpecificBuiltin(ast::BuiltinType::Boolean)) {
        error_reporter()->Report(
            call->position(), ErrorMessages::kInvalidSqlCastToBool, input_type);
        return;
      }
      call->set_type(GetBuiltinType(ast::BuiltinType::Bool));
      break;
    }
    default: { UNREACHABLE("Impossible SQL conversion call"); }
  }
}

void Sema::CheckBuiltinFilterCall(ast::CallExpr *call) {
  if (!CheckArgCount(call, 3)) {
    return;
  }

  const auto &args = call->arguments();

  // The first call argument must be a pointer to a VectorProjectionIterator
  const auto vpi_kind = ast::BuiltinType::VectorProjectionIterator;
  if (!IsPointerToSpecificBuiltin(args[0]->type(), vpi_kind)) {
    ReportIncorrectCallArg(call, 0, GetBuiltinType(vpi_kind)->PointerTo());
    return;
  }

  // The second call argument must an integer for the column index
  auto int32_kind = ast::BuiltinType::Int32;
  if (!args[1]->type()->IsSpecificBuiltin(int32_kind)) {
    ReportIncorrectCallArg(call, 1, GetBuiltinType(int32_kind));
    return;
  }

  // Set return type
  call->set_type(GetBuiltinType(ast::BuiltinType::Int32));
}

void Sema::CheckBuiltinAggHashTableCall(ast::CallExpr *call,
                                        ast::Builtin builtin) {
  if (!CheckArgCountAtLeast(call, 1)) {
    return;
  }

  const auto &args = call->arguments();

  const auto agg_ht_kind = ast::BuiltinType::AggregationHashTable;
  if (!IsPointerToSpecificBuiltin(args[0]->type(), agg_ht_kind)) {
    ReportIncorrectCallArg(call, 0, GetBuiltinType(agg_ht_kind)->PointerTo());
    return;
  }

  switch (builtin) {
    case ast::Builtin::AggHashTableInit: {
      if (!CheckArgCount(call, 3)) {
        return;
      }
      // Second argument is a memory pool pointer
      const auto mem_pool_kind = ast::BuiltinType::MemoryPool;
      if (!IsPointerToSpecificBuiltin(args[1]->type(), mem_pool_kind)) {
        ReportIncorrectCallArg(call, 1,
                               GetBuiltinType(mem_pool_kind)->PointerTo());
        return;
      }
      // Third argument is the payload size, a 32-bit value
      const auto uint_kind = ast::BuiltinType::Uint32;
      if (!args[2]->type()->IsSpecificBuiltin(uint_kind)) {
        ReportIncorrectCallArg(call, 2, GetBuiltinType(uint_kind));
        return;
      }
      // Nil return
      call->set_type(GetBuiltinType(ast::BuiltinType::Nil));
      break;
    }
    case ast::Builtin::AggHashTableInsert: {
      if (!CheckArgCount(call, 2)) {
        return;
      }
      // Second argument is the hash value
      const auto hash_val_kind = ast::BuiltinType::Uint64;
      if (!args[1]->type()->IsSpecificBuiltin(hash_val_kind)) {
        ReportIncorrectCallArg(call, 1, GetBuiltinType(hash_val_kind));
        return;
      }
      // Return a byte pointer
      call->set_type(GetBuiltinType(ast::BuiltinType::Uint8)->PointerTo());
      break;
    }
    case ast::Builtin::AggHashTableLookup: {
      if (!CheckArgCount(call, 4)) {
        return;
      }
      // Second argument is the hash value
      const auto hash_val_kind = ast::BuiltinType::Uint64;
      if (!args[1]->type()->IsSpecificBuiltin(hash_val_kind)) {
        ReportIncorrectCallArg(call, 1, GetBuiltinType(hash_val_kind));
        return;
      }
      // Third argument is the key equality function
      if (!args[2]->type()->IsFunctionType()) {
        ReportIncorrectCallArg(call, 2, GetBuiltinType(hash_val_kind));
        return;
      }
      // Fourth argument is the probe tuple, but any pointer will do
      call->set_type(GetBuiltinType(ast::BuiltinType::Uint8)->PointerTo());
      break;
    }
    case ast::Builtin::AggHashTableProcessBatch: {
      if (!CheckArgCount(call, 8)) {
        return;
      }
      // Second argument is the VPIs
      const auto vpi_kind = ast::BuiltinType::Uint64;
      if (!args[1]->type()->IsPointerType() ||
          IsPointerToSpecificBuiltin(args[1]->type()->GetPointeeType(),
                                     vpi_kind)) {
        ReportIncorrectCallArg(call, 1, GetBuiltinType(vpi_kind)->PointerTo());
        return;
      }
      // Third, fourth, fifth, and sixth are all functions
      if (!AreAllFunctions(args[2]->type(), args[3]->type(), args[4]->type(),
                           args[5]->type(), args[6]->type())) {
        ReportIncorrectCallArg(call, 2, "function");
        return;
      }
      // Last arg must be a boolean
      if (!args[7]->type()->IsBoolType()) {
        ReportIncorrectCallArg(call, 7, GetBuiltinType(ast::BuiltinType::Bool));
        return;
      }
      call->set_type(GetBuiltinType(ast::BuiltinType::Nil));
      break;
    }
    case ast::Builtin::AggHashTableMovePartitions: {
      if (!CheckArgCount(call, 4)) {
        return;
      }
      // Second argument is the thread state container pointer
      const auto tls_kind = ast::BuiltinType::ThreadStateContainer;
      if (!IsPointerToSpecificBuiltin(args[1]->type(), tls_kind)) {
        ReportIncorrectCallArg(call, 1, GetBuiltinType(tls_kind)->PointerTo());
        return;
      }
      // Third argument is the offset of the hash table in thread local state
      const auto uint32_kind = ast::BuiltinType::Uint32;
      if (!args[2]->type()->IsSpecificBuiltin(uint32_kind)) {
        ReportIncorrectCallArg(call, 2, GetBuiltinType(uint32_kind));
        return;
      }
      // Fourth argument is the merging function
      if (!args[3]->type()->IsFunctionType()) {
        ReportIncorrectCallArg(call, 3, GetBuiltinType(uint32_kind));
        return;
      }

      call->set_type(GetBuiltinType(ast::BuiltinType::Nil));
      break;
    }
    case ast::Builtin::AggHashTableParallelPartitionedScan: {
      if (!CheckArgCount(call, 4)) {
        return;
      }
      // Second argument is an opaque context pointer
      if (!args[1]->type()->IsPointerType()) {
        ReportIncorrectCallArg(call, 1, GetBuiltinType(agg_ht_kind));
        return;
      }
      // Third argument is the thread state container pointer
      const auto tls_kind = ast::BuiltinType::ThreadStateContainer;
      if (!IsPointerToSpecificBuiltin(args[2]->type(), tls_kind)) {
        ReportIncorrectCallArg(call, 2, GetBuiltinType(tls_kind)->PointerTo());
        return;
      }
      // Fourth argument is the scanning function
      if (!args[3]->type()->IsFunctionType()) {
        ReportIncorrectCallArg(call, 3, GetBuiltinType(tls_kind));
        return;
      }

      call->set_type(GetBuiltinType(ast::BuiltinType::Nil));
      break;
    }
    case ast::Builtin::AggHashTableFree: {
      call->set_type(GetBuiltinType(ast::BuiltinType::Nil));
      break;
    }
    default: { UNREACHABLE("Impossible aggregation hash table call"); }
  }
}

void Sema::CheckBuiltinAggHashTableIterCall(ast::CallExpr *call,
                                            ast::Builtin builtin) {
  if (!CheckArgCountAtLeast(call, 1)) {
    return;
  }

  const auto &args = call->arguments();

  const auto agg_ht_iter_kind = ast::BuiltinType::AHTIterator;
  if (!IsPointerToSpecificBuiltin(args[0]->type(), agg_ht_iter_kind)) {
    ReportIncorrectCallArg(call, 0,
                           GetBuiltinType(agg_ht_iter_kind)->PointerTo());
    return;
  }

  switch (builtin) {
    case ast::Builtin::AggHashTableIterInit: {
      if (!CheckArgCount(call, 2)) {
        return;
      }
      const auto agg_ht_kind = ast::BuiltinType::AggregationHashTable;
      if (!IsPointerToSpecificBuiltin(args[1]->type(), agg_ht_kind)) {
        ReportIncorrectCallArg(call, 1,
                               GetBuiltinType(agg_ht_kind)->PointerTo());
        return;
      }
      call->set_type(GetBuiltinType(ast::BuiltinType::Nil));
      break;
    }
    case ast::Builtin::AggHashTableIterHasNext: {
      if (!CheckArgCount(call, 1)) {
        return;
      }
      call->set_type(GetBuiltinType(ast::BuiltinType::Bool));
      break;
    }
    case ast::Builtin::AggHashTableIterNext: {
      if (!CheckArgCount(call, 1)) {
        return;
      }
      call->set_type(GetBuiltinType(ast::BuiltinType::Nil));
      break;
    }
    case ast::Builtin::AggHashTableIterGetRow: {
      if (!CheckArgCount(call, 1)) {
        return;
      }
      const auto byte_kind = ast::BuiltinType::Uint8;
      call->set_type(GetBuiltinType(byte_kind)->PointerTo());
      break;
    }
    case ast::Builtin::AggHashTableIterClose: {
      if (!CheckArgCount(call, 1)) {
        return;
      }
      call->set_type(GetBuiltinType(ast::BuiltinType::Nil));
      break;
    }
    default: { UNREACHABLE("Impossible aggregation hash table iterator call"); }
  }
}

void Sema::CheckBuiltinAggPartIterCall(ast::CallExpr *call,
                                       ast::Builtin builtin) {
  if (!CheckArgCount(call, 1)) {
    return;
  }

  const auto &args = call->arguments();

  const auto part_iter_kind = ast::BuiltinType::AHTOverflowPartitionIterator;
  if (!IsPointerToSpecificBuiltin(args[0]->type(), part_iter_kind)) {
    ReportIncorrectCallArg(call, 0,
                           GetBuiltinType(part_iter_kind)->PointerTo());
    return;
  }

  switch (builtin) {
    case ast::Builtin::AggPartIterHasNext: {
      call->set_type(GetBuiltinType(ast::BuiltinType::Bool));
      break;
    }
    case ast::Builtin::AggPartIterNext: {
      call->set_type(GetBuiltinType(ast::BuiltinType::Nil));
      break;
    }
    case ast::Builtin::AggPartIterGetRow: {
      const auto byte_kind = ast::BuiltinType::Uint8;
      call->set_type(GetBuiltinType(byte_kind)->PointerTo());
      break;
    }
    case ast::Builtin::AggPartIterGetHash: {
      const auto hash_val_kind = ast::BuiltinType::Uint64;
      call->set_type(GetBuiltinType(hash_val_kind));
      break;
    }
    default: { UNREACHABLE("Impossible aggregation partition iterator call"); }
  }
}

void Sema::CheckBuiltinAggregatorCall(ast::CallExpr *call,
                                      ast::Builtin builtin) {
  const auto &args = call->arguments();
  switch (builtin) {
    case ast::Builtin::AggInit:
    case ast::Builtin::AggReset: {
      // All arguments to @aggInit() or @aggReset() must be SQL aggregators
      for (u32 idx = 0; idx < call->num_args(); idx++) {
        if (!IsPointerToAggregatorValue(args[idx]->type())) {
          error_reporter()->Report(call->position(),
                                   ErrorMessages::kNotASQLAggregate,
                                   args[idx]->type());
          return;
        }
      }
      // Init returns nil
      call->set_type(GetBuiltinType(ast::BuiltinType::Nil));
      break;
    }
    case ast::Builtin::AggAdvance: {
      if (!CheckArgCount(call, 2)) {
        return;
      }
      // First argument to @aggAdvance() must be a SQL aggregator, second must
      // be a SQL value
      if (!IsPointerToAggregatorValue(args[0]->type())) {
        error_reporter()->Report(call->position(),
                                 ErrorMessages::kNotASQLAggregate,
                                 args[0]->type());
        return;
      }
      if (!IsPointerToSQLValue(args[1]->type())) {
        error_reporter()->Report(call->position(),
                                 ErrorMessages::kNotASQLAggregate,
                                 args[1]->type());
        return;
      }
      // Advance returns nil
      call->set_type(GetBuiltinType(ast::BuiltinType::Nil));
      break;
    }
    case ast::Builtin::AggMerge: {
      if (!CheckArgCount(call, 2)) {
        return;
      }
      // Both arguments must be SQL aggregators
      bool arg0_is_agg = IsPointerToAggregatorValue(args[0]->type());
      bool arg1_is_agg = IsPointerToAggregatorValue(args[1]->type());
      if (!arg0_is_agg || !arg1_is_agg) {
        error_reporter()->Report(
            call->position(), ErrorMessages::kNotASQLAggregate,
            (!arg0_is_agg ? args[0]->type() : args[1]->type()));
        return;
      }
      // Merge returns nil
      call->set_type(GetBuiltinType(ast::BuiltinType::Nil));
      break;
    }
    case ast::Builtin::AggResult: {
      if (!CheckArgCount(call, 1)) {
        return;
      }
      // Argument must be a SQL aggregator
      if (!IsPointerToAggregatorValue(args[0]->type())) {
        error_reporter()->Report(call->position(),
                                 ErrorMessages::kNotASQLAggregate,
                                 args[0]->type());
        return;
      }
      // TODO(pmenon): Fix me!
      call->set_type(GetBuiltinType(ast::BuiltinType::Integer));
      break;
    }
    default: { UNREACHABLE("Impossible aggregator call"); }
  }
}

void Sema::CheckBuiltinJoinHashTableInit(ast::CallExpr *call) {
  if (!CheckArgCount(call, 3)) {
    return;
  }

  const auto &args = call->arguments();

  // First argument must be a pointer to a JoinHashTable
  const auto jht_kind = ast::BuiltinType::JoinHashTable;
  if (!IsPointerToSpecificBuiltin(args[0]->type(), jht_kind)) {
    ReportIncorrectCallArg(call, 0, GetBuiltinType(jht_kind)->PointerTo());
    return;
  }

  // Second argument must be a pointer to a MemoryPool
  const auto region_kind = ast::BuiltinType::MemoryPool;
  if (!IsPointerToSpecificBuiltin(args[1]->type(), region_kind)) {
    ReportIncorrectCallArg(call, 1, GetBuiltinType(region_kind)->PointerTo());
    return;
  }

  // Third and last argument must be a 32-bit number representing the tuple size
  if (!args[2]->type()->IsIntegerType()) {
    ReportIncorrectCallArg(call, 2, GetBuiltinType(ast::BuiltinType::Uint32));
    return;
  }

  // This call returns nothing
  call->set_type(GetBuiltinType(ast::BuiltinType::Nil));
}

void Sema::CheckBuiltinJoinHashTableInsert(ast::CallExpr *call) {
  if (!CheckArgCount(call, 2)) {
    return;
  }

  const auto &args = call->arguments();

  // First argument is a pointer to a JoinHashTable
  const auto jht_kind = ast::BuiltinType::JoinHashTable;
  if (!IsPointerToSpecificBuiltin(args[0]->type(), jht_kind)) {
    ReportIncorrectCallArg(call, 0, GetBuiltinType(jht_kind)->PointerTo());
    return;
  }

  // Second argument is a 64-bit unsigned hash value
  if (!args[1]->type()->IsSpecificBuiltin(ast::BuiltinType::Uint64)) {
    ReportIncorrectCallArg(call, 1, GetBuiltinType(ast::BuiltinType::Uint64));
    return;
  }

  // This call returns a byte pointer
  const auto byte_kind = ast::BuiltinType::Uint8;
  call->set_type(GetBuiltinType(byte_kind)->PointerTo());
}

void Sema::CheckBuiltinJoinHashTableBuild(ast::CallExpr *call,
                                          ast::Builtin builtin) {
  if (!CheckArgCountAtLeast(call, 1)) {
    return;
  }

  const auto &call_args = call->arguments();

  // The first and only argument must be a pointer to a JoinHashTable
  const auto jht_kind = ast::BuiltinType::JoinHashTable;
  if (!IsPointerToSpecificBuiltin(call_args[0]->type(), jht_kind)) {
    ReportIncorrectCallArg(call, 0, GetBuiltinType(jht_kind)->PointerTo());
    return;
  }

  switch (builtin) {
    case ast::Builtin::JoinHashTableBuild: {
      break;
    }
    case ast::Builtin::JoinHashTableBuildParallel: {
      if (!CheckArgCount(call, 3)) {
        return;
      }
      // Second argument must be a thread state container pointer
      const auto tls_kind = ast::BuiltinType::ThreadStateContainer;
      if (!IsPointerToSpecificBuiltin(call_args[1]->type(), tls_kind)) {
        ReportIncorrectCallArg(call, 1, GetBuiltinType(tls_kind)->PointerTo());
        return;
      }
      // Third argument must be a 32-bit integer representing the offset
      const auto uint32_kind = ast::BuiltinType::Uint32;
      if (!call_args[2]->type()->IsSpecificBuiltin(uint32_kind)) {
        ReportIncorrectCallArg(call, 2, GetBuiltinType(uint32_kind));
        return;
      }
      break;
    }
    default: { UNREACHABLE("Impossible join hash table build call"); }
  }

  // This call returns nothing
  call->set_type(GetBuiltinType(ast::BuiltinType::Nil));
}

void Sema::CheckBuiltinJoinHashTableFree(ast::CallExpr *call) {
  if (!CheckArgCount(call, 1)) {
    return;
  }

  const auto &args = call->arguments();

  // The first and only argument must be a pointer to a JoinHashTable
  const auto jht_kind = ast::BuiltinType::JoinHashTable;
  if (!IsPointerToSpecificBuiltin(args[0]->type(), jht_kind)) {
    ReportIncorrectCallArg(call, 0, GetBuiltinType(jht_kind)->PointerTo());
    return;
  }

  // This call returns nothing
  call->set_type(GetBuiltinType(ast::BuiltinType::Nil));
}

void Sema::CheckBuiltinExecutionContextCall(ast::CallExpr *call,
                                            UNUSED ast::Builtin builtin) {
  if (!CheckArgCount(call, 1)) {
    return;
  }

  const auto &call_args = call->arguments();

  auto exec_ctx_kind = ast::BuiltinType::ExecutionContext;
  if (!IsPointerToSpecificBuiltin(call_args[0]->type(), exec_ctx_kind)) {
    ReportIncorrectCallArg(call, 0, GetBuiltinType(exec_ctx_kind)->PointerTo());
    return;
  }

  auto mem_pool_kind = ast::BuiltinType::MemoryPool;
  call->set_type(GetBuiltinType(mem_pool_kind)->PointerTo());
}

void Sema::CheckBuiltinThreadStateContainerCall(ast::CallExpr *call,
                                                ast::Builtin builtin) {
  if (!CheckArgCountAtLeast(call, 1)) {
    return;
  }

  const auto &call_args = call->arguments();

  // First argument must be thread state container pointer
  auto tls_kind = ast::BuiltinType::ThreadStateContainer;
  if (!IsPointerToSpecificBuiltin(call_args[0]->type(), tls_kind)) {
    ReportIncorrectCallArg(call, 0, GetBuiltinType(tls_kind)->PointerTo());
    return;
  }

  switch (builtin) {
    case ast::Builtin::ThreadStateContainerInit: {
      if (!CheckArgCount(call, 2)) {
        return;
      }

      // Second argument is a MemoryPool
      auto mem_pool_kind = ast::BuiltinType::MemoryPool;
      if (!IsPointerToSpecificBuiltin(call_args[1]->type(), mem_pool_kind)) {
        ReportIncorrectCallArg(call, 1,
                               GetBuiltinType(mem_pool_kind)->PointerTo());
        return;
      }
      break;
    }
    case ast::Builtin::ThreadStateContainerFree: {
      break;
    }
    case ast::Builtin::ThreadStateContainerReset: {
      if (!CheckArgCount(call, 5)) {
        return;
      }
      // Second argument must be an integer size of the state
      const auto uint_kind = ast::BuiltinType::Uint32;
      if (!call_args[1]->type()->IsSpecificBuiltin(uint_kind)) {
        ReportIncorrectCallArg(call, 1, GetBuiltinType(uint_kind));
        return;
      }
      // Third and fourth arguments must be functions
      // TODO(pmenon): More thorough check
      if (!call_args[2]->type()->IsFunctionType() ||
          !call_args[3]->type()->IsFunctionType()) {
        ReportIncorrectCallArg(call, 2,
                               GetBuiltinType(ast::BuiltinType::Uint32));
        return;
      }
      // Fifth argument must be a pointer to something or nil
      if (!call_args[4]->type()->IsPointerType() &&
          !call_args[4]->type()->IsNilType()) {
        ReportIncorrectCallArg(call, 4,
                               GetBuiltinType(ast::BuiltinType::Uint32));
        return;
      }
      break;
    }
    case ast::Builtin::ThreadStateContainerIterate: {
      if (!CheckArgCount(call, 3)) {
        return;
      }
      // Second argument is a pointer to some context
      if (!call_args[1]->type()->IsPointerType()) {
        ReportIncorrectCallArg(call, 1,
                               GetBuiltinType(ast::BuiltinType::Uint32));
        return;
      }
      // Third argument is the iteration function callback
      if (!call_args[2]->type()->IsFunctionType()) {
        ReportIncorrectCallArg(call, 2,
                               GetBuiltinType(ast::BuiltinType::Uint32));
        return;
      }
      break;
    }
    default: { UNREACHABLE("Impossible table iteration call"); }
  }

  // All these calls return nil
  call->set_type(GetBuiltinType(ast::BuiltinType::Nil));
}

void Sema::CheckBuiltinTableIterCall(ast::CallExpr *call,
                                     ast::Builtin builtin) {
  const auto &call_args = call->arguments();

  const auto tvi_kind = ast::BuiltinType::TableVectorIterator;
  if (!IsPointerToSpecificBuiltin(call_args[0]->type(), tvi_kind)) {
    ReportIncorrectCallArg(call, 0, GetBuiltinType(tvi_kind)->PointerTo());
    return;
  }

  switch (builtin) {
    case ast::Builtin::TableIterInit: {
      // The second argument is the table name as a literal string
      if (!call_args[1]->IsStringLiteral()) {
        ReportIncorrectCallArg(call, 1, ast::StringType::Get(context()));
        return;
      }
      call->set_type(GetBuiltinType(ast::BuiltinType::Nil));
      break;
    }
    case ast::Builtin::TableIterAdvance: {
      // A single-arg builtin returning a boolean
      call->set_type(GetBuiltinType(ast::BuiltinType::Bool));
      break;
    }
    case ast::Builtin::TableIterGetVPI: {
      // A single-arg builtin return a pointer to the current VPI
      const auto vpi_kind = ast::BuiltinType::VectorProjectionIterator;
      call->set_type(GetBuiltinType(vpi_kind)->PointerTo());
      break;
    }
    case ast::Builtin::TableIterClose: {
      // A single-arg builtin returning void
      call->set_type(GetBuiltinType(ast::BuiltinType::Nil));
      break;
    }
    default: { UNREACHABLE("Impossible table iteration call"); }
  }
}

void Sema::CheckBuiltinTableIterParCall(ast::CallExpr *call) {
  if (!CheckArgCount(call, 4)) {
    return;
  }

  const auto &call_args = call->arguments();

  // First argument is table name as a string literal
  if (!call_args[0]->IsStringLiteral()) {
    ReportIncorrectCallArg(call, 0, ast::StringType::Get(context()));
    return;
  }

  // Second argument is an opaque query state. For now, check it's a pointer.
  const auto void_kind = ast::BuiltinType::Nil;
  if (!call_args[1]->type()->IsPointerType()) {
    ReportIncorrectCallArg(call, 1, GetBuiltinType(void_kind)->PointerTo());
    return;
  }

  // Third argument is the thread state container
  const auto tls_kind = ast::BuiltinType::ThreadStateContainer;
  if (!IsPointerToSpecificBuiltin(call_args[2]->type(), tls_kind)) {
    ReportIncorrectCallArg(call, 2, GetBuiltinType(tls_kind)->PointerTo());
    return;
  }

  // Third argument is scanner function
  auto *scan_fn_type = call_args[3]->type()->SafeAs<ast::FunctionType>();
  if (scan_fn_type == nullptr) {
    error_reporter()->Report(call->position(),
                             ErrorMessages::kBadParallelScanFunction,
                             call_args[3]->type());
    return;
  }
  // Check type
  const auto tvi_kind = ast::BuiltinType::TableVectorIterator;
  const auto &params = scan_fn_type->params();
  if (params.size() != 3 || !params[0].type->IsPointerType() ||
      !params[1].type->IsPointerType() ||
      !IsPointerToSpecificBuiltin(params[2].type, tvi_kind)) {
    error_reporter()->Report(call->position(),
                             ErrorMessages::kBadParallelScanFunction,
                             call_args[3]->type());
    return;
  }

  // Nil
  call->set_type(GetBuiltinType(ast::BuiltinType::Nil));
}

void Sema::CheckBuiltinVPICall(ast::CallExpr *call, ast::Builtin builtin) {
  if (!CheckArgCountAtLeast(call, 1)) {
    return;
  }

  const auto &call_args = call->arguments();

  // The first argument must be a *VPI
  const auto vpi_kind = ast::BuiltinType::VectorProjectionIterator;
  if (!IsPointerToSpecificBuiltin(call_args[0]->type(), vpi_kind)) {
    ReportIncorrectCallArg(call, 0, GetBuiltinType(vpi_kind)->PointerTo());
    return;
  }

  switch (builtin) {
    case ast::Builtin::VPIIsFiltered:
    case ast::Builtin::VPIHasNext:
    case ast::Builtin::VPIHasNextFiltered:
    case ast::Builtin::VPIAdvance:
    case ast::Builtin::VPIAdvanceFiltered:
    case ast::Builtin::VPIReset:
    case ast::Builtin::VPIResetFiltered: {
      call->set_type(GetBuiltinType(ast::BuiltinType::Bool));
      break;
    }
    case ast::Builtin::VPISetPosition:
    case ast::Builtin::VPISetPositionFiltered: {
      if (!CheckArgCount(call, 2)) {
        return;
      }
<<<<<<< HEAD
      // Second argument is an integer type
      if (!call_args[1]->type()->IsSpecificBuiltin(ast::BuiltinType::Uint32)) {
        ReportIncorrectCallArg(call, 1,
                               GetBuiltinType(ast::BuiltinType::Uint32));
        return;
      }
      // Return nothing
      call->set_type(GetBuiltinType(ast::BuiltinType::Nil));
=======
      auto unsigned_kind = ast::BuiltinType::Uint32;
      if (!call_args[1]->type()->IsSpecificBuiltin(unsigned_kind)) {
        ReportIncorrectCallArg(call, 1, GetBuiltinType(unsigned_kind));
        return;
      }
      call->set_type(GetBuiltinType(ast::BuiltinType::Bool));
>>>>>>> c516fe56
      break;
    }
    case ast::Builtin::VPIMatch: {
      if (!CheckArgCount(call, 2)) {
        return;
      }
      // If the match argument is a SQL boolean, implicitly cast to native
      ast::Expr *match_arg = call_args[1];
      if (match_arg->type()->IsSpecificBuiltin(ast::BuiltinType::Boolean)) {
        match_arg = ImplCastExprToType(match_arg,
                                       GetBuiltinType(ast::BuiltinType::Bool),
                                       ast::CastKind::SqlBoolToBool);
        call->set_argument(1, match_arg);
      }
      // If the match argument isn't a native boolean , error
      if (!match_arg->type()->IsBoolType()) {
        ReportIncorrectCallArg(call, 1, GetBuiltinType(ast::BuiltinType::Bool));
        return;
      }
      call->set_type(GetBuiltinType(ast::BuiltinType::Nil));
      break;
    }
    case ast::Builtin::VPIGetSmallInt:
    case ast::Builtin::VPIGetInt:
    case ast::Builtin::VPIGetBigInt:
    case ast::Builtin::VPIGetReal:
    case ast::Builtin::VPIGetDouble: {
      if (!CheckArgCount(call, 2)) {
        return;
      }
      // Second argument should be column index
      const auto int32_kind = ast::BuiltinType::Int32;
      if (!call_args[1]->type()->IsSpecificBuiltin(int32_kind)) {
        ReportIncorrectCallArg(call, 1, GetBuiltinType(int32_kind));
        return;
      }
      call->set_type(builtin == ast::Builtin::VPIGetReal ||
                             builtin == ast::Builtin::VPIGetDouble
                         ? GetBuiltinType(ast::BuiltinType::Real)
                         : GetBuiltinType(ast::BuiltinType::Integer));
      break;
    }
    case ast::Builtin::VPISetSmallInt:
    case ast::Builtin::VPISetInt:
    case ast::Builtin::VPISetBigInt:
    case ast::Builtin::VPISetReal:
    case ast::Builtin::VPISetDouble: {
      if (!CheckArgCount(call, 3)) {
        return;
      }
      // Second argument must be either an Integer or Real
      const auto sql_kind = (builtin == ast::Builtin::VPISetReal ||
                                     builtin == ast::Builtin::VPISetDouble
                                 ? ast::BuiltinType::Real
                                 : ast::BuiltinType::Integer);
      if (!call_args[1]->type()->IsSpecificBuiltin(sql_kind)) {
        ReportIncorrectCallArg(call, 1, GetBuiltinType(sql_kind));
        return;
      }
      // Third argument must be an integer
      const auto int32_kind = ast::BuiltinType::Int32;
      if (!call_args[2]->type()->IsSpecificBuiltin(int32_kind)) {
        ReportIncorrectCallArg(call, 2, GetBuiltinType(int32_kind));
        return;
      }
      break;
    }
    default: { UNREACHABLE("Impossible VPI call"); }
  }
}

void Sema::CheckBuiltinHashCall(ast::CallExpr *call,
                                UNUSED ast::Builtin builtin) {
  if (!CheckArgCountAtLeast(call, 1)) {
    return;
  }

  // All arguments must be SQL types
  for (const auto &arg : call->arguments()) {
    if (!arg->type()->IsSqlValueType()) {
      error_reporter()->Report(arg->position(), ErrorMessages::kBadHashArg,
                               arg->type());
      return;
    }
  }

  // Result is a hash value
  call->set_type(GetBuiltinType(ast::BuiltinType::Uint64));
}

void Sema::CheckBuiltinFilterManagerCall(ast::CallExpr *const call,
                                         const ast::Builtin builtin) {
  if (!CheckArgCountAtLeast(call, 1)) {
    return;
  }

  // The first argument must be a *FilterManagerBuilder
  const auto fm_kind = ast::BuiltinType::FilterManager;
  if (!IsPointerToSpecificBuiltin(call->arguments()[0]->type(), fm_kind)) {
    ReportIncorrectCallArg(call, 0, GetBuiltinType(fm_kind)->PointerTo());
    return;
  }

  switch (builtin) {
    case ast::Builtin::FilterManagerInit:
    case ast::Builtin::FilterManagerFinalize:
    case ast::Builtin::FilterManagerFree: {
      call->set_type(GetBuiltinType(ast::BuiltinType::Nil));
      break;
    }
    case ast::Builtin::FilterManagerInsertFilter: {
      for (u32 arg_idx = 1; arg_idx < call->num_args(); arg_idx++) {
        // clang-format off
        auto *arg_type = call->arguments()[arg_idx]->type()->SafeAs<ast::FunctionType>();
        if (arg_type == nullptr ||                                              // not a function
            !arg_type->return_type()->IsIntegerType() ||                        // doesn't return an integer
            arg_type->num_params() != 1 ||                                      // isn't a single-arg func
            arg_type->params()[0].type->GetPointeeType() == nullptr ||          // first arg isn't a *VPI
            !arg_type->params()[0].type->GetPointeeType()->IsSpecificBuiltin(
                ast::BuiltinType::VectorProjectionIterator)) {
          // error
          error_reporter()->Report(
              call->position(), ErrorMessages::kIncorrectCallArgType,
              call->GetFuncName(),
              GetBuiltinType(fm_kind)->PointerTo(), arg_idx,
              call->arguments()[arg_idx]->type());
          return;
        }
        // clang-format on
      }
      call->set_type(GetBuiltinType(ast::BuiltinType::Nil));
      break;
    }
    case ast::Builtin::FilterManagerRunFilters: {
      const auto vpi_kind = ast::BuiltinType::VectorProjectionIterator;
      if (!IsPointerToSpecificBuiltin(call->arguments()[1]->type(), vpi_kind)) {
        ReportIncorrectCallArg(call, 1, GetBuiltinType(vpi_kind)->PointerTo());
        return;
      }
      call->set_type(GetBuiltinType(ast::BuiltinType::Nil));
      break;
    }
    default: { UNREACHABLE("Impossible FilterManager call"); }
  }
}

void Sema::CheckMathTrigCall(ast::CallExpr *call, ast::Builtin builtin) {
  const auto real_kind = ast::BuiltinType::Real;

  const auto &call_args = call->arguments();
  switch (builtin) {
    case ast::Builtin::ATan2: {
      if (!CheckArgCount(call, 2)) {
        return;
      }
      if (!call_args[0]->type()->IsSpecificBuiltin(real_kind) ||
          !call_args[1]->type()->IsSpecificBuiltin(real_kind)) {
        ReportIncorrectCallArg(call, 1, GetBuiltinType(real_kind));
        return;
      }
      break;
    }
    case ast::Builtin::Cos:
    case ast::Builtin::Cot:
    case ast::Builtin::Sin:
    case ast::Builtin::Tan:
    case ast::Builtin::ACos:
    case ast::Builtin::ASin:
    case ast::Builtin::ATan: {
      if (!CheckArgCount(call, 1)) {
        return;
      }
      if (!call_args[0]->type()->IsSpecificBuiltin(real_kind)) {
        ReportIncorrectCallArg(call, 0, GetBuiltinType(real_kind));
        return;
      }
      break;
    }
    default: { UNREACHABLE("Impossible math trig function call"); }
  }

  // Trig functions return real values
  call->set_type(GetBuiltinType(real_kind));
}

void Sema::CheckBuiltinSizeOfCall(ast::CallExpr *call) {
  if (!CheckArgCount(call, 1)) {
    return;
  }

  // This call returns an unsigned 32-bit value for the size of the type
  call->set_type(GetBuiltinType(ast::BuiltinType::Uint32));
}

void Sema::CheckBuiltinPtrCastCall(ast::CallExpr *call) {
  if (!CheckArgCount(call, 2)) {
    return;
  }

  // The first argument will be a UnaryOpExpr with the '*' (star) op. This is
  // because parsing function calls assumes expression arguments, not types. So,
  // something like '*Type', which would be the first argument to @ptrCast, will
  // get parsed as a dereference expression before a type expression.
  // TODO(pmenon): Fix the above to parse correctly

  auto unary_op = call->arguments()[0]->SafeAs<ast::UnaryOpExpr>();
  if (unary_op == nullptr || unary_op->op() != parsing::Token::Type::STAR) {
    error_reporter()->Report(call->position(), ErrorMessages::kBadArgToPtrCast,
                             call->arguments()[0]->type(), 1);
    return;
  }

  // Replace the unary with a PointerTypeRepr node and resolve it
  call->set_argument(0,
                     context()->node_factory()->NewPointerType(
                         call->arguments()[0]->position(), unary_op->expr()));

  for (auto *arg : call->arguments()) {
    auto *resolved_type = Resolve(arg);
    if (resolved_type == nullptr) {
      return;
    }
  }

  // Both arguments must be pointer types
  if (!call->arguments()[0]->type()->IsPointerType() ||
      !call->arguments()[1]->type()->IsPointerType()) {
    error_reporter()->Report(call->position(), ErrorMessages::kBadArgToPtrCast,
                             call->arguments()[0]->type(), 1);
    return;
  }

  // Apply the cast
  call->set_type(call->arguments()[0]->type());
}

void Sema::CheckBuiltinSorterInit(ast::CallExpr *call) {
  if (!CheckArgCount(call, 4)) {
    return;
  }

  const auto &args = call->arguments();

  // First argument must be a pointer to a Sorter
  const auto sorter_kind = ast::BuiltinType::Sorter;
  if (!IsPointerToSpecificBuiltin(args[0]->type(), sorter_kind)) {
    ReportIncorrectCallArg(call, 0, GetBuiltinType(sorter_kind)->PointerTo());
    return;
  }

  // Second argument must be a pointer to a MemoryPool
  const auto mem_kind = ast::BuiltinType::MemoryPool;
  if (!IsPointerToSpecificBuiltin(args[1]->type(), mem_kind)) {
    ReportIncorrectCallArg(call, 1, GetBuiltinType(mem_kind)->PointerTo());
    return;
  }

  // Second argument must be a function
  auto *const cmp_func_type = args[2]->type()->SafeAs<ast::FunctionType>();
  if (cmp_func_type == nullptr || cmp_func_type->num_params() != 2 ||
      !cmp_func_type->return_type()->IsSpecificBuiltin(
          ast::BuiltinType::Int32) ||
      !cmp_func_type->params()[0].type->IsPointerType() ||
      !cmp_func_type->params()[1].type->IsPointerType()) {
    error_reporter()->Report(call->position(),
                             ErrorMessages::kBadComparisonFunctionForSorter,
                             args[2]->type());
    return;
  }

  // Third and last argument must be a 32-bit number representing the tuple size
  const auto uint_kind = ast::BuiltinType::Uint32;
  if (!args[3]->type()->IsSpecificBuiltin(uint_kind)) {
    ReportIncorrectCallArg(call, 3, GetBuiltinType(uint_kind));
    return;
  }

  // This call returns nothing
  call->set_type(GetBuiltinType(ast::BuiltinType::Nil));
}

void Sema::CheckBuiltinSorterInsert(ast::CallExpr *call) {
  if (!CheckArgCount(call, 1)) {
    return;
  }

  // First argument must be a pointer to a Sorter
  const auto sorter_kind = ast::BuiltinType::Sorter;
  if (!IsPointerToSpecificBuiltin(call->arguments()[0]->type(), sorter_kind)) {
    ReportIncorrectCallArg(call, 0, GetBuiltinType(sorter_kind)->PointerTo());
    return;
  }

  // This call returns nothing
  call->set_type(GetBuiltinType(ast::BuiltinType::Uint8)->PointerTo());
}

void Sema::CheckBuiltinSorterSort(ast::CallExpr *call, ast::Builtin builtin) {
  if (!CheckArgCountAtLeast(call, 1)) {
    return;
  }

  const auto &call_args = call->arguments();

  // First argument must be a pointer to a Sorter
  const auto sorter_kind = ast::BuiltinType::Sorter;
  if (!IsPointerToSpecificBuiltin(call_args[0]->type(), sorter_kind)) {
    ReportIncorrectCallArg(call, 0, GetBuiltinType(sorter_kind)->PointerTo());
    return;
  }

  switch (builtin) {
    case ast::Builtin::SorterSort: {
      if (!CheckArgCount(call, 1)) {
        return;
      }
      break;
    }
    case ast::Builtin::SorterSortParallel:
    case ast::Builtin::SorterSortTopKParallel: {
      const auto tls_kind = ast::BuiltinType::ThreadStateContainer;
      if (!IsPointerToSpecificBuiltin(call_args[1]->type(), tls_kind)) {
        ReportIncorrectCallArg(call, 1, GetBuiltinType(tls_kind)->PointerTo());
        return;
      }
      // Third argument must be a 32-bit integer representing the offset
      const auto uint32_kind = ast::BuiltinType::Uint32;
      if (!call_args[2]->type()->IsSpecificBuiltin(uint32_kind)) {
        ReportIncorrectCallArg(call, 2, GetBuiltinType(uint32_kind));
        return;
      }

      if (builtin == ast::Builtin::SorterSortTopKParallel) {
        if (!CheckArgCount(call, 4)) {
          return;
        }

        // Last argument must be the TopK value
        const auto uint64_kind = ast::BuiltinType::Uint64;
        if (!call_args[3]->type()->IsSpecificBuiltin(uint64_kind)) {
          ReportIncorrectCallArg(call, 3, GetBuiltinType(uint64_kind));
          return;
        }
      }
      break;
    }
    default: { UNREACHABLE("Impossible sorter sort call"); }
  }

  // This call returns nothing
  call->set_type(GetBuiltinType(ast::BuiltinType::Nil));
}

void Sema::CheckBuiltinSorterFree(ast::CallExpr *call) {
  if (!CheckArgCount(call, 1)) {
    return;
  }

  // First argument must be a pointer to a Sorter
  const auto sorter_kind = ast::BuiltinType::Sorter;
  if (!IsPointerToSpecificBuiltin(call->arguments()[0]->type(), sorter_kind)) {
    ReportIncorrectCallArg(call, 0, GetBuiltinType(sorter_kind)->PointerTo());
    return;
  }

  // This call returns nothing
  call->set_type(GetBuiltinType(ast::BuiltinType::Nil));
}

void Sema::CheckBuiltinSorterIterCall(ast::CallExpr *call,
                                      ast::Builtin builtin) {
  if (!CheckArgCountAtLeast(call, 1)) {
    return;
  }

  const auto &args = call->arguments();

  const auto sorter_iter_kind = ast::BuiltinType::SorterIterator;
  if (!IsPointerToSpecificBuiltin(args[0]->type(), sorter_iter_kind)) {
    ReportIncorrectCallArg(call, 0,
                           GetBuiltinType(sorter_iter_kind)->PointerTo());
    return;
  }

  switch (builtin) {
    case ast::Builtin::SorterIterInit: {
      if (!CheckArgCount(call, 2)) {
        return;
      }

      // The second argument is the sorter instance to iterate over
      const auto sorter_kind = ast::BuiltinType::Sorter;
      if (!IsPointerToSpecificBuiltin(args[1]->type(), sorter_kind)) {
        ReportIncorrectCallArg(call, 1,
                               GetBuiltinType(sorter_kind)->PointerTo());
        return;
      }
      call->set_type(GetBuiltinType(ast::BuiltinType::Nil));
      break;
    }
    case ast::Builtin::SorterIterHasNext: {
      call->set_type(GetBuiltinType(ast::BuiltinType::Bool));
      break;
    }
    case ast::Builtin::SorterIterNext: {
      call->set_type(GetBuiltinType(ast::BuiltinType::Nil));
      break;
    }
    case ast::Builtin::SorterIterGetRow: {
      call->set_type(GetBuiltinType(ast::BuiltinType::Uint8)->PointerTo());
      break;
    }
    case ast::Builtin::SorterIterClose: {
      call->set_type(GetBuiltinType(ast::BuiltinType::Nil));
      break;
    }
    default: { UNREACHABLE("Impossible table iteration call"); }
  }
}

void Sema::CheckBuiltinCall(ast::CallExpr *call) {
  ast::Builtin builtin;
  if (!context()->IsBuiltinFunction(call->GetFuncName(), &builtin)) {
    error_reporter()->Report(call->function()->position(),
                             ErrorMessages::kInvalidBuiltinFunction,
                             call->GetFuncName());
    return;
  }

  if (builtin == ast::Builtin::PtrCast) {
    CheckBuiltinPtrCastCall(call);
    return;
  }

  // First, resolve all call arguments. If any fail, exit immediately.
  for (auto *arg : call->arguments()) {
    auto *resolved_type = Resolve(arg);
    if (resolved_type == nullptr) {
      return;
    }
  }

  switch (builtin) {
    case ast::Builtin::BoolToSql:
    case ast::Builtin::IntToSql:
    case ast::Builtin::FloatToSql:
    case ast::Builtin::SqlToBool: {
      CheckBuiltinSqlConversionCall(call, builtin);
      break;
    }
    case ast::Builtin::FilterEq:
    case ast::Builtin::FilterGe:
    case ast::Builtin::FilterGt:
    case ast::Builtin::FilterLt:
    case ast::Builtin::FilterNe:
    case ast::Builtin::FilterLe: {
      CheckBuiltinFilterCall(call);
      break;
    }
    case ast::Builtin::ExecutionContextGetMemoryPool: {
      CheckBuiltinExecutionContextCall(call, builtin);
      break;
    }
    case ast::Builtin::ThreadStateContainerInit:
    case ast::Builtin::ThreadStateContainerReset:
    case ast::Builtin::ThreadStateContainerIterate:
    case ast::Builtin::ThreadStateContainerFree: {
      CheckBuiltinThreadStateContainerCall(call, builtin);
      break;
    }
    case ast::Builtin::TableIterInit:
    case ast::Builtin::TableIterAdvance:
    case ast::Builtin::TableIterGetVPI:
    case ast::Builtin::TableIterClose: {
      CheckBuiltinTableIterCall(call, builtin);
      break;
    }
    case ast::Builtin::TableIterParallel: {
      CheckBuiltinTableIterParCall(call);
      break;
    }
    case ast::Builtin::VPIIsFiltered:
    case ast::Builtin::VPIHasNext:
    case ast::Builtin::VPIHasNextFiltered:
    case ast::Builtin::VPIAdvance:
    case ast::Builtin::VPIAdvanceFiltered:
    case ast::Builtin::VPISetPosition:
    case ast::Builtin::VPISetPositionFiltered:
    case ast::Builtin::VPIMatch:
    case ast::Builtin::VPIReset:
    case ast::Builtin::VPIResetFiltered:
    case ast::Builtin::VPIGetSmallInt:
    case ast::Builtin::VPIGetInt:
    case ast::Builtin::VPIGetBigInt:
    case ast::Builtin::VPIGetReal:
    case ast::Builtin::VPIGetDouble:
    case ast::Builtin::VPISetSmallInt:
    case ast::Builtin::VPISetInt:
    case ast::Builtin::VPISetBigInt:
    case ast::Builtin::VPISetReal:
    case ast::Builtin::VPISetDouble: {
      CheckBuiltinVPICall(call, builtin);
      break;
    }
    case ast::Builtin::Hash: {
      CheckBuiltinHashCall(call, builtin);
      break;
    }
    case ast::Builtin::FilterManagerInit:
    case ast::Builtin::FilterManagerInsertFilter:
    case ast::Builtin::FilterManagerFinalize:
    case ast::Builtin::FilterManagerRunFilters:
    case ast::Builtin::FilterManagerFree: {
      CheckBuiltinFilterManagerCall(call, builtin);
      break;
    }
    case ast::Builtin::AggHashTableInit:
    case ast::Builtin::AggHashTableInsert:
    case ast::Builtin::AggHashTableLookup:
    case ast::Builtin::AggHashTableProcessBatch:
    case ast::Builtin::AggHashTableMovePartitions:
    case ast::Builtin::AggHashTableParallelPartitionedScan:
    case ast::Builtin::AggHashTableFree: {
      CheckBuiltinAggHashTableCall(call, builtin);
      break;
    }
    case ast::Builtin::AggHashTableIterInit:
    case ast::Builtin::AggHashTableIterHasNext:
    case ast::Builtin::AggHashTableIterNext:
    case ast::Builtin::AggHashTableIterGetRow:
    case ast::Builtin::AggHashTableIterClose: {
      CheckBuiltinAggHashTableIterCall(call, builtin);
      break;
    }
    case ast::Builtin::AggPartIterHasNext:
    case ast::Builtin::AggPartIterNext:
    case ast::Builtin::AggPartIterGetRow:
    case ast::Builtin::AggPartIterGetHash: {
      CheckBuiltinAggPartIterCall(call, builtin);
      break;
    }
    case ast::Builtin::AggInit:
    case ast::Builtin::AggAdvance:
    case ast::Builtin::AggMerge:
    case ast::Builtin::AggReset:
    case ast::Builtin::AggResult: {
      CheckBuiltinAggregatorCall(call, builtin);
      break;
    }
    case ast::Builtin::JoinHashTableInit: {
      CheckBuiltinJoinHashTableInit(call);
      break;
    }
    case ast::Builtin::JoinHashTableInsert: {
      CheckBuiltinJoinHashTableInsert(call);
      break;
    }
    case ast::Builtin::JoinHashTableBuild:
    case ast::Builtin::JoinHashTableBuildParallel: {
      CheckBuiltinJoinHashTableBuild(call, builtin);
      break;
    }
    case ast::Builtin::JoinHashTableFree: {
      CheckBuiltinJoinHashTableFree(call);
      break;
    }
    case ast::Builtin::SorterInit: {
      CheckBuiltinSorterInit(call);
      break;
    }
    case ast::Builtin::SorterInsert: {
      CheckBuiltinSorterInsert(call);
      break;
    }
    case ast::Builtin::SorterSort:
    case ast::Builtin::SorterSortParallel:
    case ast::Builtin::SorterSortTopKParallel: {
      CheckBuiltinSorterSort(call, builtin);
      break;
    }
    case ast::Builtin::SorterFree: {
      CheckBuiltinSorterFree(call);
      break;
    }
    case ast::Builtin::SorterIterInit:
    case ast::Builtin::SorterIterHasNext:
    case ast::Builtin::SorterIterNext:
    case ast::Builtin::SorterIterGetRow:
    case ast::Builtin::SorterIterClose: {
      CheckBuiltinSorterIterCall(call, builtin);
      break;
    }
    case ast::Builtin::SizeOf: {
      CheckBuiltinSizeOfCall(call);
      break;
    }
    case ast::Builtin::ACos:
    case ast::Builtin::ASin:
    case ast::Builtin::ATan:
    case ast::Builtin::ATan2:
    case ast::Builtin::Cos:
    case ast::Builtin::Cot:
    case ast::Builtin::Sin:
    case ast::Builtin::Tan: {
      CheckMathTrigCall(call, builtin);
      break;
    }
    case ast::Builtin::PtrCast: {
      UNREACHABLE("Pointer cast should be handled outside switch ...");
    }
  }
}

}  // namespace tpl::sema<|MERGE_RESOLUTION|>--- conflicted
+++ resolved
@@ -781,23 +781,12 @@
       if (!CheckArgCount(call, 2)) {
         return;
       }
-<<<<<<< HEAD
-      // Second argument is an integer type
-      if (!call_args[1]->type()->IsSpecificBuiltin(ast::BuiltinType::Uint32)) {
-        ReportIncorrectCallArg(call, 1,
-                               GetBuiltinType(ast::BuiltinType::Uint32));
-        return;
-      }
-      // Return nothing
-      call->set_type(GetBuiltinType(ast::BuiltinType::Nil));
-=======
       auto unsigned_kind = ast::BuiltinType::Uint32;
       if (!call_args[1]->type()->IsSpecificBuiltin(unsigned_kind)) {
         ReportIncorrectCallArg(call, 1, GetBuiltinType(unsigned_kind));
         return;
       }
       call->set_type(GetBuiltinType(ast::BuiltinType::Bool));
->>>>>>> c516fe56
       break;
     }
     case ast::Builtin::VPIMatch: {
