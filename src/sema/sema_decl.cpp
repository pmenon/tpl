--- conflicted
+++ resolved
@@ -8,16 +8,10 @@
 
 namespace tpl::sema {
 
-<<<<<<< HEAD
-void Sema::VisitVariableDecl(ast::VariableDecl *node) {
-  if (GetCurrentScope()->LookupLocal(node->Name()) != nullptr) {
-    error_reporter_->Report(node->Position(), ErrorMessages::kVariableRedeclared, node->Name());
-=======
 void Sema::VisitVariableDeclaration(ast::VariableDeclaration *node) {
   TPL_ASSERT(scope_ != nullptr, "No scope exists!");
   if (scope_->LookupLocal(node->GetName()) != nullptr) {
     error_reporter_->Report(node->Position(), ErrorMessages::kVariableRedeclared, node->GetName());
->>>>>>> cc2a48f7
     return;
   }
 
@@ -64,11 +58,7 @@
 
   TPL_ASSERT(scope_ != nullptr, "No scope exists!");
   ast::Type *resolved_type = (declared_type != nullptr ? declared_type : initializer_type);
-<<<<<<< HEAD
-  GetCurrentScope()->Declare(node->Name(), resolved_type);
-=======
   scope_->Declare(node->GetName(), resolved_type);
->>>>>>> cc2a48f7
 }
 
 void Sema::VisitFieldDeclaration(ast::FieldDeclaration *node) { Visit(node->GetTypeRepr()); }
@@ -103,13 +93,6 @@
     return;
   }
 
-<<<<<<< HEAD
-  // Check for duplicate parameter names.
-  if (const ast::FieldDecl *dup = nullptr;
-      HasDuplicatesNames(node->TypeRepr()->As<ast::FunctionTypeRepr>()->Parameters(), &dup)) {
-    error_reporter_->Report(node->Position(), ErrorMessages::kDuplicateArgName, dup->Name(),
-                            node->Name());
-=======
   // At this point, the resolved type should be a function type.
   // The FunctionDecl constructor forces this. But, it's 2020, so let's be sure.
   TPL_ASSERT(func_type->IsFunctionType(), "Resolved type isn't function?!");
@@ -119,17 +102,12 @@
       HasDuplicatesNames(node->GetTypeRepr()->As<ast::FunctionTypeRepr>()->GetParameters(), &dup)) {
     error_reporter_->Report(node->Position(), ErrorMessages::kDuplicateArgName, dup->GetName(),
                             node->GetName());
->>>>>>> cc2a48f7
     return;
   }
 
   // Make declaration available.
-<<<<<<< HEAD
-  GetCurrentScope()->Declare(node->Name(), func_type);
-=======
   TPL_ASSERT(scope_ != nullptr, "No scope exists!");
   scope_->Declare(node->GetName(), func_type);
->>>>>>> cc2a48f7
 
   // Now resolve the whole function.
   Resolve(node->GetFunctionLiteral());
@@ -147,27 +125,16 @@
   TPL_ASSERT(struct_type->IsStructType(), "Resolved type isn't struct?!");
 
   // Check for duplicate fields.
-<<<<<<< HEAD
-  if (const ast::FieldDecl *dup = nullptr;
-      HasDuplicatesNames(node->TypeRepr()->As<ast::StructTypeRepr>()->Fields(), &dup)) {
-    error_reporter_->Report(node->Position(), ErrorMessages::kDuplicateStructFieldName, dup->Name(),
-                            node->Name());
-=======
   if (const ast::FieldDeclaration *dup = nullptr;
       HasDuplicatesNames(node->GetTypeRepr()->As<ast::StructTypeRepr>()->GetFields(), &dup)) {
     error_reporter_->Report(node->Position(), ErrorMessages::kDuplicateStructFieldName,
                             dup->GetName(), node->GetName());
->>>>>>> cc2a48f7
     return;
   }
 
   // Make the declaration available.
-<<<<<<< HEAD
-  GetCurrentScope()->Declare(node->Name(), struct_type);
-=======
   TPL_ASSERT(scope_ != nullptr, "No scope exists!");
   scope_->Declare(node->GetName(), struct_type);
->>>>>>> cc2a48f7
 }
 
 }  // namespace tpl::sema