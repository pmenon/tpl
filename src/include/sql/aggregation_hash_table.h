--- conflicted
+++ resolved
@@ -46,7 +46,6 @@
    *             input tuple.
    */
   using KeyEqFn = bool (*)(const void *, const void *);
-  using BatchKeyEqFn = void (*)(const void*, const void*, const void*, void*, uint32_t);
 
   /**
    * Batched version of KeyEqFn
@@ -56,17 +55,12 @@
    * Fourth argument is the output array of matches.
    * Fifth argument is the number of elements to check.
    */
-<<<<<<< HEAD
   using VecKeyEqFn = void (*)(const void *, void *, const void*, void *, uint32_t);
 
   /**
    * Function that takes several input elements and computes hash values into an array.
    */
   using VecHashFn = hash_t (*)(void *, void *);
-=======
-  using HashFn = hash_t (*)(void *);
-  using BatchHashFn = void (*)(void*, void*);
->>>>>>> 55031444
 
   /**
    * Function to initialize a new aggregate.
@@ -83,12 +77,7 @@
    * Third element is the array of indexes.
    * Forth element is the number of elements.
    */
-<<<<<<< HEAD
   using VecAdvanceAggFn = void (*)(void *, void *, const void *, uint32_t);
-=======
-  using AdvanceAggFn = void (*)(void *, void *);
-  using BatchAdvanceAggFn = void (*)(void *, void *, void*, uint32_t);
->>>>>>> 55031444
 
   /**
    * Function to merge a set of overflow partitions into the given aggregation
@@ -192,10 +181,6 @@
   void ProcessBatch(VectorProjectionIterator *iters[], VecHashFn vec_hash_fn,
                     KeyEqFn key_eq_fn, VecKeyEqFn vec_key_eq_fn, InitAggFn init_agg_fn,
                     VecAdvanceAggFn vec_advance_agg_fn, bool partitioned);
-
-  void ProcessBatchArray(VectorProjectionIterator *iters[], BatchHashFn batch_hash_fn,
-                    BatchKeyEqFn batch_key_eq_fn, BatchInitAggFn batch_init_agg_fn,
-                    BatchAdvanceAggFn batch_advance_agg_fn, KeyEqFn single_key_eq_fn, bool partitioned);
 
   /**
    * Transfer all entries and overflow partitions stored in each thread-local
@@ -277,20 +262,10 @@
                         KeyEqFn key_eq_fn, VecKeyEqFn vec_key_eq_fn, InitAggFn init_agg_fn,
                         VecAdvanceAggFn vec_advance_agg_fn, bool partitioned);
 
-  template <bool VPIIsFiltered>
-  void ProcessBatchArrayImpl(VectorProjectionIterator *iters[], BatchHashFn batch_hash_fn,
-                         BatchKeyEqFn batch_key_eq_fn, BatchInitAggFn batch_init_agg_fn,
-                         BatchAdvanceAggFn batch_advance_agg_fn, KeyEqFn single_key_eq_fn, bool partitioned);
-
   // Dispatched from ProcessBatchImpl() to compute the hash values for all input
   // tuples. Hashes are stored in the 'hashes' array in the batch state.
   template <bool VPIIsFiltered>
   void ComputeHash(VectorProjectionIterator *iters[], VecHashFn hash_fn);
-
-  // Dispatched from ProcessBatchImpl() to compute the hash values for all input
-  // tuples. Hashes are stored in the 'hashes' array in the batch state.
-  template <bool VPIIsFiltered>
-  void ComputeHashBatch(VectorProjectionIterator *iters[], BatchHashFn batch_hash_fn);
 
   // Called from ProcessBatchImpl() to find matching groups for all tuples in
   // the input vector projection. This function returns the number of groups
@@ -298,9 +273,6 @@
   template <bool VPIIsFiltered>
   u32 FindGroups(VectorProjectionIterator *iters[], VecKeyEqFn vec_key_eq_fn);
 
-  template <bool VPIIsFiltered>
-  u32 FindGroupsBatch(VectorProjectionIterator *iters[], BatchKeyEqFn batch_key_eq_fn);
-
   // Called from FindGroups() to lookup initial entries from the hash table for
   // all input tuples.
   u32 LookupInitial(u32 num_elems);
@@ -315,10 +287,6 @@
   u32 CheckKeyEquality(VectorProjectionIterator *iters[], u32 num_elems,
                        VecKeyEqFn vec_key_eq_fn);
 
-  template <bool VPIIsFiltered>
-  u32 CheckKeyEqualityBatch(VectorProjectionIterator *iters[], u32 num_elems,
-                       BatchKeyEqFn batch_key_eq_fn);
-
   // Called from FindGroups() to follow the entry chain of candidate groups.
   u32 FollowNext();
 
@@ -326,20 +294,12 @@
   template <bool VPIIsFiltered, bool Partitioned>
   void CreateMissingGroups(VectorProjectionIterator *iters[], KeyEqFn key_eq_fn,
                            InitAggFn init_agg_fn);
-
-  template <bool VPIIsFiltered, bool Partitioned>
-  void CreateMissingGroupsBatch(VectorProjectionIterator *iters[], BatchKeyEqFn batch_key_eq_fn, KeyEqFn single_key_eq_fn,
-                           BatchInitAggFn batch_init_agg_fn);
 
   // Called from ProcessBatch() to update only the valid entries in the input
   // vector
   template <bool VPIIsFiltered>
   void AdvanceGroups(VectorProjectionIterator *iters[], u32 num_groups,
                      VecAdvanceAggFn vec_advance_agg_fn);
-
-  template <bool VPIIsFiltered>
-  void AdvanceGroupsBatch(VectorProjectionIterator *iters[], u32 num_groups,
-                     BatchAdvanceAggFn batch_advance_agg_fn);
 
   // Called during partitioned scan to build an aggregation hash table over a
   // single partition.
