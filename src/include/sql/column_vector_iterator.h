#pragma once

#include "sql/schema.h"

namespace tpl::sql {

class ColumnVector;

/// An iterator over the in-memory contents of a column's data. This iterator
/// performs an iteration over column data in vector-at-a-time fashion. Each
/// iteration returns at most \a vector_size() tuples (less if the column has
/// fewer than \a vector_size() tuples remaining).
class ColumnVectorIterator {
 public:
  explicit ColumnVectorIterator(const Schema::ColumnInfo &col_info) noexcept;

  /// Advance this iterator to the next vector of input in the column
  /// \return True if there is more data in the iterator; false otherwise
  bool Advance() noexcept;

  /// The number of tuples in the input. Or, in other words, the number of
  /// elements in the array returned by \a col_data() or \a col_null_bitmap()
  /// \return The number of tuples in the currently active vector
  u32 NumTuples() const { return next_block_pos_ - current_block_pos_; }

  /// Reset the iterator to begin iteration at the start \a column
  /// \param column The column to begin iteration over
  void Reset(const ColumnVector *column) noexcept;

  // -------------------------------------------------------
  // Accessors
  // -------------------------------------------------------

  static constexpr u32 vector_size() { return kDefaultVectorSize; }

  /// Access the current vector of raw untyped column data
<<<<<<< HEAD
  byte *col_data() noexcept { return col_data_; }
  byte *col_data() const noexcept { return col_data_; }
=======
  byte *col_data() { return col_data_; }
  byte *col_data() const { return col_data_; }
>>>>>>> f09350cf

  /// Access the current raw NULL bitmap
  u32 *col_null_bitmap() { return col_null_bitmap_; }
  u32 *col_null_bitmap() const { return col_null_bitmap_; }

 private:
  // The schema information for the column this iterator operates on
  const Schema::ColumnInfo &col_info_;

  // The current block we're iterating over
  const ColumnVector *column_;

  // The current position in the current block
  u32 current_block_pos_;

  // The position in the current block to find the next vector of input
  u32 next_block_pos_;

  // Pointer to column data
  byte *col_data_;

  // Pointer to the column's bitmap
  u32 *col_null_bitmap_;
};

}  // namespace tpl::sql<|MERGE_RESOLUTION|>--- conflicted
+++ resolved
@@ -34,17 +34,12 @@
   static constexpr u32 vector_size() { return kDefaultVectorSize; }
 
   /// Access the current vector of raw untyped column data
-<<<<<<< HEAD
   byte *col_data() noexcept { return col_data_; }
   byte *col_data() const noexcept { return col_data_; }
-=======
-  byte *col_data() { return col_data_; }
-  byte *col_data() const { return col_data_; }
->>>>>>> f09350cf
 
   /// Access the current raw NULL bitmap
-  u32 *col_null_bitmap() { return col_null_bitmap_; }
-  u32 *col_null_bitmap() const { return col_null_bitmap_; }
+  u32 *col_null_bitmap() noexcept { return col_null_bitmap_; }
+  u32 *col_null_bitmap() const noexcept { return col_null_bitmap_; }
 
  private:
   // The schema information for the column this iterator operates on
