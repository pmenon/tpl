--- conflicted
+++ resolved
@@ -10,55 +10,21 @@
 /// An iterator over a table's data in vector-wise fashion
 class TableVectorIterator {
  public:
-<<<<<<< HEAD
-  /// Create an iterator over the table with ID \a table_id and project all
-  /// columns
-  /// \param table_id The ID of the table
-  explicit TableVectorIterator(u16 table_id);
-
-  /// Create an iterator over the table with ID \a table_id and project columns
-  /// at the indexes in \a column_indexes from the logical schema for the table.
-  /// This is just a C++ friendly version of the other constructor.
-  /// \param table_id The ID of the table
-  /// \param column_indexes The indexes of the columns to select
-  TableVectorIterator(u16 table_id, std::vector<u32> column_indexes);
-
-  /// Create an iterator over the table with ID \a table_id and project columns
-  /// at the indexes in \a column_indexes from the logical schema for the table.
-  /// This constructor is used from the VM.
-  /// \param table_id The ID of the table
-  /// \param column_indexes The indexes of the columns to select
-  TableVectorIterator(u16 table_id, u32 num_cols, u32 column_indexes[]);
-=======
   /// Create a new vectorized iterator over the given table
   explicit TableVectorIterator(
       const terrier::storage::SqlTable &table,
       const terrier::catalog::Schema &schema,
       terrier::transaction::TransactionContext *txn = nullptr);
->>>>>>> c50bfb8e
 
   /// This class cannot be copied or moved
   DISALLOW_COPY_AND_MOVE(TableVectorIterator);
-
-  /// Initialize the iterator, returning true if the initialization succeeded
-  /// \return True if the initialization succeeded; false otherwise
-  bool Init();
 
   /// Advance the iterator by a vector of input
   /// \return True if there is more data in the iterator; false otherwise
   bool Advance();
 
-<<<<<<< HEAD
-  /// Access the table this iterator is scanning
-  /// \return The table if the iterator has been initialized; null otherwise
-  const Table *table() const { return block_iterator_.table(); }
-
-  /// Return the iterator over the current active vector projection
-  VectorProjectionIterator *vector_projection_iterator() {
-=======
   /// Return the iterator over the current active ProjectedColumns
   ProjectedColumnsIterator *vector_projection_iterator() {
->>>>>>> c50bfb8e
     return &vector_projection_iterator_;
   }
 
@@ -72,14 +38,6 @@
   static std::pair<storage::ProjectedColumnsInitializer, storage::ProjectionMap>
   GetInitializer(const storage::SqlTable &table, const catalog::Schema &schema);
 
-<<<<<<< HEAD
- private:
-  // The indexes in the column to read
-  std::vector<u32> column_indexes_;
-
-  // The iterate over the blocks stored in the table
-  TableBlockIterator block_iterator_;
-=======
   // SqlTable to iterate over
   const terrier::storage::SqlTable &table_;
 
@@ -97,7 +55,6 @@
   std::pair<terrier::storage::ProjectedColumnsInitializer,
             terrier::storage::ProjectionMap>
       initializer_;
->>>>>>> c50bfb8e
 
   // Iterator of the slots in the PC
   storage::DataTable::SlotIterator iter_;
