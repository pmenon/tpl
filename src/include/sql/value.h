#pragma once

<<<<<<< HEAD
#include <util/macros.h>
=======
#include <ctime>

>>>>>>> ae4fbad0
#include "util/common.h"

namespace tpl::sql {

#define AVG_PRECISION 3
#define AVG_SCALE 6

/// A generic base catch-all SQL value
struct Val {
  bool is_null;

  explicit Val(bool is_null = false) noexcept : is_null(is_null) {}
};

// ---------------------------------------------------------
// Boolean
// ---------------------------------------------------------

/// A SQL boolean value
struct BoolVal : public Val {
  bool val;

  explicit BoolVal(bool val) noexcept : Val(false), val(val) {}

  /// Convert this SQL boolean into a primitive boolean. Thanks to SQL's
  /// three-valued logic, we implement the following truth table:
  ///
  ///   Value | NULL? | Output
  /// +-------+-------+--------+
  /// | false | false | false  |
  /// | false | true  | false  |
  /// | true  | false | true   |
  /// | true  | true  | false  |
  /// +-------+-------+--------+
  ///
  bool ForceTruth() const noexcept { return !is_null && val; }

  /// Return a NULL boolean value
  static BoolVal Null() {
    BoolVal val(false);
    val.is_null = true;
    return val;
  }
};

<<<<<<< HEAD
=======
// ---------------------------------------------------------
// Integer
// ---------------------------------------------------------

/// An integral SQL value
struct Integer : public Val {
  i64 val;

  explicit Integer(i64 val) noexcept : Val(false), val(val) {}

  /// Return a NULL integer value
  static Integer Null() {
    Integer val(0);
    val.is_null = true;
    return val;
  }
};

// ---------------------------------------------------------
// Decimal
// ---------------------------------------------------------

>>>>>>> ae4fbad0
/// A decimal SQL value
struct Decimal : public Val {
  u64 val;
  u32 precision;
  u32 scale;

  Decimal(u64 val, u32 precision, u32 scale) noexcept
      : Val(false), val(val), precision(precision), scale(scale) {}

  /// Return a NULL decimal value
  static Decimal Null() {
    Decimal val(0, 0, 0);
    val.is_null = true;
    return val;
  }
};

<<<<<<< HEAD
/// An integral SQL value
struct Integer : public Val {
  i64 val;

  explicit Integer(i64 val) noexcept : Val(false), val(val) {}

  /// Return a NULL integer value
  static Integer Null() {
    Integer val(0);
    val.is_null = true;
    return val;
  }

  /// dumb division for now
  Integer Divide(const Integer &denom) {
    return Integer(this->val / denom.val);
  }
};
=======
// ---------------------------------------------------------
// Strings
// ---------------------------------------------------------
>>>>>>> ae4fbad0

/// A SQL string
struct VarBuffer : public Val {
  u8 *str;
  u32 len;

  VarBuffer(u8 *str, u32 len) noexcept
      : Val(str == nullptr), str(str), len(len) {}

  /// Return a NULL varchar/string
  static VarBuffer Null() { return VarBuffer(nullptr, 0); }
};

// ---------------------------------------------------------
// Date
// ---------------------------------------------------------

struct Date : public Val {
  i32 date_val;

  explicit Date(i32 date) noexcept : Val(false), date_val(date) {}

  static Date Null() {
    Date date(0);
    date.is_null = true;
    return date;
  }
};

// ---------------------------------------------------------
// Timestamp
// ---------------------------------------------------------

struct Timestamp : public Val {
  timespec time;

  explicit Timestamp(timespec time) noexcept : Val(false), time(time) {}

  static Timestamp Null() {
    Timestamp timestamp({0, 0});
    timestamp.is_null = true;
    return timestamp;
  }
};

}  // namespace tpl::sql<|MERGE_RESOLUTION|>--- conflicted
+++ resolved
@@ -1,11 +1,6 @@
 #pragma once
 
-<<<<<<< HEAD
 #include <util/macros.h>
-=======
-#include <ctime>
-
->>>>>>> ae4fbad0
 #include "util/common.h"
 
 namespace tpl::sql {
@@ -51,31 +46,10 @@
   }
 };
 
-<<<<<<< HEAD
-=======
-// ---------------------------------------------------------
-// Integer
-// ---------------------------------------------------------
-
-/// An integral SQL value
-struct Integer : public Val {
-  i64 val;
-
-  explicit Integer(i64 val) noexcept : Val(false), val(val) {}
-
-  /// Return a NULL integer value
-  static Integer Null() {
-    Integer val(0);
-    val.is_null = true;
-    return val;
-  }
-};
-
 // ---------------------------------------------------------
 // Decimal
 // ---------------------------------------------------------
 
->>>>>>> ae4fbad0
 /// A decimal SQL value
 struct Decimal : public Val {
   u64 val;
@@ -93,7 +67,6 @@
   }
 };
 
-<<<<<<< HEAD
 /// An integral SQL value
 struct Integer : public Val {
   i64 val;
@@ -112,11 +85,9 @@
     return Integer(this->val / denom.val);
   }
 };
-=======
 // ---------------------------------------------------------
 // Strings
 // ---------------------------------------------------------
->>>>>>> ae4fbad0
 
 /// A SQL string
 struct VarBuffer : public Val {
