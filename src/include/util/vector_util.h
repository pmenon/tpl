#pragma once

<<<<<<< HEAD
#include <functional>

=======
>>>>>>> bb353787
#include "common/common.h"
#include "common/macros.h"

namespace tpl::util {

/**
 * Utility class containing vectorized operations.
 */
class VectorUtil : public AllStatic {
 public:
  /**
   * Intersect the sorted input selection vectors @em v1 and @em v2, with
   * lengths @em v1_count and @em v2_count, respectively, and store the result
   * of the intersection in the output selection vector @em out_v.
   * @param sel_vector_1 The first input selection vector.
   * @param sel_vector_1_len The length of the first input selection vector.
   * @param sel_vector_2 The second input selection vector.
   * @param sel_vector_2_len The length of the second input selection vector.
   * @param out_sel_vector The output selection vector storing the result of the
   *              intersection.
   * @return The number of elements in the output selection vector.
   */
  [[nodiscard]] static uint32_t IntersectSelected(const sel_t *sel_vector_1,
                                                  uint32_t sel_vector_1_len,
                                                  const sel_t *sel_vector_2,
                                                  uint32_t sel_vector_2_len, sel_t *out_sel_vector);

  /**
   * Intersect the sorted input selection vector @em v1 and the input bit vector
   * @em bit_vector, and store the result of the intersection in the output
   * selection vector @em out_v.
   *
   * @param sel_vector The input selection vector.
   * @param sel_vector_len The length of the input selection vector.
   * @param bit_vector The input bit vector.
   * @param bit_vector_len The length of the bit vector in bits.
   * @param[out] out_sel_vector The output selection vector storing the result
   *                            of the intersection.
   * @return The number of elements in the output selection vector.
   */
  [[nodiscard]] static uint32_t IntersectSelected(const sel_t *sel_vector, uint32_t sel_vector_len,
                                                  const uint64_t *bit_vector,
                                                  uint32_t bit_vector_len, sel_t *out_sel_vector);

  /**
   * Populate the output selection vector @em out_sel_vector with all indexes
   * that do not appear in the input selection vector @em sel_vector.
   * @param n The maximum number of indexes that can appear in the selection
   *          vector.
   * @param sel_vector The input selection vector.
   * @param sel_vector_len The number of elements in the input selection vector.
   * @param[out] out_sel_vector The output selection vector.
   * @return The number of elements in the output selection vector.
   */
  [[nodiscard]] static uint32_t DiffSelected(uint32_t n, const sel_t *sel_vector,
                                             uint32_t sel_vector_len, sel_t *out_sel_vector);

  /**
   * Convert a selection vector into a byte vector. For each index stored in the
   * selection vector, set the corresponding index in the byte vector to the
   * saturated 8-bit integer (0xFF = 255 = 11111111).
   * @param num_elems The number of elements in the selection vector, and the
   *                  minimum capacity of the byte vector.
   * @param sel_vector The input selection index vector.
   * @param[out] byte_vector The output byte vector.
   */
  static void SelectionVectorToByteVector(const sel_t *sel_vector, uint32_t num_elems,
                                          uint8_t *byte_vector);

  /**
   * Convert a byte vector into a selection vector. For all elements in the byte
   * vector whose value is a saturated 8-bit integer (0xFF = 255 = 11111111),
   * left-pack the indexes of the elements into the selection vector.
   * @param num_bytes The number of elements in the byte vector, and the minimum
   *                  capacity of the selection vector.
   * @param byte_vector The input byte vector.
   * @param[out] sel_vector The output selection vector.
   * @return The number of elements in the selection vector.
   */
  [[nodiscard]] static uint32_t ByteVectorToSelectionVector(const uint8_t *byte_vector,
                                                            uint32_t num_bytes, sel_t *sel_vector);

  /**
   * Convert a byte vector to a bit vector. For all elements in the byte vector
   * whose value is a saturated 8-bit integer (0xFF = 255 = 11111111), set the
   * corresponding bit in the bit vector to 1.
   * @param num_bytes The number of elements in the byte vector, and the minimum
   *                  capacity (in bits) of the bit vector.
   * @param byte_vector The input byte vector.
   * @param[out] bit_vector The output bit vector.
   */
  static void ByteVectorToBitVector(const uint8_t *byte_vector, uint32_t num_bytes,
                                    uint64_t *bit_vector);

  /**
   * Convert a bit vector into a byte vector. For all set bits in the input bit
   * vector, set the corresponding byte to a saturated 8-bit integer. The input
   * bit vector has @em n bits, and the output byte vector has @em n bytes.
   * @param num_bits The number of bits in the bit vector, and the minimum
   *                 capacity of the byte vector
   * @param bit_vector The input bit vector, passed along as an array of words.
   * @param byte_vector The output byte vector.
   */
  static void BitVectorToByteVector(const uint64_t *bit_vector, uint32_t num_bits,
                                    uint8_t *byte_vector);

  /**
   * Convert a bit vector into a densely packed selection vector. Extract the indexes of all set (1)
   * bits and store into the output selection vector. The resulting selection vector is guaranteed
   * to be sorted ascending.
   *
   * NOTE: Use this if you do not know the density of the bit vector. Otherwise, use the sparse or
   *       dense implementations below which are optimized as appropriate.
   *
   * @param bit_vector The input bit vector.
   * @param num_bits The number of bits in the bit vector. This must match the maximum capacity of
   *                 the output selection vector!
   * @param[out] sel_vector The output selection vector.
   * @return The number of elements in the selection vector.
   */
  [[nodiscard]] static uint32_t BitVectorToSelectionVector(const uint64_t *bit_vector,
                                                           uint32_t num_bits, sel_t *sel_vector);

  /**
   * Convert a bit vector into a densely packed selection vector using an algorithm optimized for
   * sparse bit vectors.
   *
   * @param bit_vector The input bit vector.
   * @param num_bits The number of bits in the bit vector. This must match the maximum capacity of
   *                 the output selection vector!
   * @param[out] sel_vector The output selection vector.
   * @return The number of elements in the selection vector.
   */
  [[nodiscard]] static uint32_t BitVectorToSelectionVector_Sparse(const uint64_t *bit_vector,
                                                                  uint32_t num_bits,
                                                                  sel_t *sel_vector);

  /**
   * Convert a bit vector into a densely packed selection vector using an algorithm optimized for
   * dense bit vectors.
   *
   * @param bit_vector The input bit vector.
   * @param num_bits The number of bits in the bit vector. This must match the maximum capacity of
   *                 the output selection vector!
   * @param[out] sel_vector The output selection vector.
   * @return The number of elements in the selection vector.
   */
  [[nodiscard]] static uint32_t BitVectorToSelectionVector_Dense(const uint64_t *bit_vector,
                                                                 uint32_t num_bits,
                                                                 sel_t *sel_vector);

 private:
  FRIEND_TEST(VectorUtilTest, IntersectScalar);
  FRIEND_TEST(VectorUtilTest, DiffSelected);
  FRIEND_TEST(VectorUtilTest, DiffSelectedWithScratchPad);
  FRIEND_TEST(VectorUtilTest, PerfIntersectSelected);

  // A sorted-set difference implementation using purely scalar operations
  [[nodiscard]] static uint32_t DiffSelected_Scalar(uint32_t n, const sel_t *sel_vector, uint32_t m,
                                                    sel_t *out_sel_vector);

  // A sorted-set difference implementation that uses a little extra memory
  // (the scratchpad) and executes more instructions, but has better CPI, and is
  // faster in the common case.
  [[nodiscard]] static uint32_t DiffSelected_WithScratchPad(uint32_t n, const sel_t *sel_vector,
                                                            uint32_t sel_vector_len,
                                                            sel_t *out_sel_vector,
                                                            uint8_t *scratch);
};

}  // namespace tpl::util<|MERGE_RESOLUTION|>--- conflicted
+++ resolved
@@ -1,10 +1,5 @@
 #pragma once
 
-<<<<<<< HEAD
-#include <functional>
-
-=======
->>>>>>> bb353787
 #include "common/common.h"
 #include "common/macros.h"
 
