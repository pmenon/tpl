#pragma once

#include <cstdint>
#include <string>

#include "llvm/Support/Casting.h"

#include "ast/identifier.h"
#include "sql/data_types.h"
#include "util/region.h"
#include "util/region_containers.h"

namespace tpl::ast {

class Context;

/// List of all concrete types
#define TYPE_LIST(F) \
  F(IntegerType)     \
  F(FloatType)       \
  F(BoolType)        \
  F(StringType)      \
  F(NilType)         \
  F(PointerType)     \
  F(ArrayType)       \
  F(MapType)         \
  F(StructType)      \
  F(FunctionType)    \
  F(InternalType)    \
  F(SqlType)

// Forward declare everything first
#define F(name) class name;
TYPE_LIST(F)
#undef F

class Type : public util::RegionObject {
 public:
#define F(kind) kind,
  enum class Kind : u8 { TYPE_LIST(F) };
#undef F

  // Context this type was allocated from
  Context *context() const { return ctx_; }

  // Size (in bytes) of this type
  u32 size() const { return size_; }

  // Alignment (in bytes) of this type
  u32 alignment() const { return align_; }

  // The "kind" of type this is (e.g., Integer, Struct, Array, etc.)
  Kind kind() const { return kind_; }

  template <typename T>
  bool Is() const {
    return llvm::isa<T>(this);
  }

  template <typename T>
  const T *As() const {
    return reinterpret_cast<const T *>(this);
  }

  template <typename T>
  T *As() {
    return reinterpret_cast<T *>(this);
  }

  template <typename T>
  const T *SafeAs() const {
    return (Is<T>() ? As<T>() : nullptr);
  }

  template <typename T>
  T *SafeAs() {
    return (Is<T>() ? As<T>() : nullptr);
  }

  /// Type checks
#define F(kind) \
  bool Is##kind() const { return Is<kind>(); }
  TYPE_LIST(F)
#undef F

  /// Is this an arithmetic type (including SQL arithmetic)
  bool IsArithmetic() const;

  /// Return a new type that is a pointer to the current type
  PointerType *PointerTo();

  /// If this is a pointer type, return the type it points to, returning null
  /// otherwise.
  Type *GetPointeeType() const;

  /// Get a string representation of this type
  std::string ToString() const { return ToString(this); }

  static std::string ToString(const Type *type);

 protected:
  Type(Context *ctx, u32 size, u32 alignment, Kind kind)
      : ctx_(ctx), size_(size), align_(alignment), kind_(kind) {}

 private:
  Context *ctx_;
  u32 size_;
  u32 align_;
  Kind kind_;
};

/**
 * Integral, fixed width integer type
 */
class IntegerType : public Type {
 public:
  enum class IntKind : u8 {
    Int8,
    Int16,
    Int32,
    Int64,
    UInt8,
    UInt16,
    UInt32,
    UInt64
  };

  IntKind int_kind() const { return int_kind_; }

  static IntegerType *Get(Context *ctx, IntKind int_kind);

  u32 BitWidth() const {
    switch (int_kind()) {
      case IntKind::Int8:
      case IntKind::UInt8: {
        return 8;
      }
      case IntKind::Int16:
      case IntKind::UInt16: {
        return 16;
      }
      case IntKind::Int32:
      case IntKind::UInt32: {
        return 32;
      }
      case IntKind::Int64:
      case IntKind::UInt64: {
        return 64;
      }
      default: { UNREACHABLE("Impossible integer kind"); }
    }
  }

  bool IsSigned() const {
    switch (int_kind()) {
      case IntKind::Int8:
      case IntKind::Int16:
      case IntKind::Int32:
      case IntKind::Int64: {
        return true;
      }
      default: { return false; }
    }
  }

  static bool classof(const Type *type) {
    return type->kind() == Type::Kind::IntegerType;
  }

 private:
  friend class Context;
  IntegerType(Context *ctx, u32 size, u32 alignment, IntKind int_kind)
      : Type(ctx, size, alignment, Type::Kind::IntegerType),
        int_kind_(int_kind) {}

 private:
  IntKind int_kind_;
};

/**
 * Floating point number type
 */
class FloatType : public Type {
 public:
  enum class FloatKind : u8 { Float32, Float64 };

  FloatKind float_kind() const { return float_kind_; }

  static FloatType *Get(Context *ctx, FloatKind float_kind);

  static bool classof(const Type *type) {
    return type->kind() == Type::Kind::FloatType;
  }

 private:
  friend class Context;
  FloatType(Context *ctx, u32 size, u32 alignment, FloatKind float_kind)
      : Type(ctx, size, alignment, Type::Kind::FloatType),
        float_kind_(float_kind) {}

 private:
  FloatKind float_kind_;
};

/**
 * Boolean type
 */
class BoolType : public Type {
 public:
  static BoolType *Get(Context *ctx);

  static bool classof(const Type *type) {
    return type->kind() == Type::Kind::BoolType;
  }

 private:
  friend class Context;
  explicit BoolType(Context *ctx)
      : Type(ctx, sizeof(i8), alignof(i8), Type::Kind::BoolType) {}
};

class StringType : public Type {
 public:
  static StringType *Get(Context *ctx);

  static bool classof(const Type *type) {
    return type->kind() == Type::Kind::StringType;
  }

 private:
  friend class Context;
  explicit StringType(Context *ctx)
      : Type(ctx, sizeof(i8 *), alignof(i8 *), Type::Kind::StringType) {}
};

/**
 * Nil type
 */
class NilType : public Type {
 public:
  static NilType *Get(Context *ctx);

  static bool classof(const Type *type) {
    return type->kind() == Type::Kind::NilType;
  }

 private:
  friend class Context;
  explicit NilType(Context *ctx) : Type(ctx, 0, 0, Type::Kind::NilType) {}
};

/**
 * A pointer type
 */
class PointerType : public Type {
 public:
  Type *base() const { return base_; }

  static PointerType *Get(Type *base);

  static bool classof(const Type *type) {
    return type->kind() == Type::Kind::PointerType;
  }

 private:
  explicit PointerType(Type *base)
      : Type(base->context(), sizeof(i8 *), alignof(i8 *),
             Type::Kind::PointerType),
        base_(base) {}

 private:
  Type *base_;
};

/**
 * An array type
 */
class ArrayType : public Type {
 public:
  u64 length() const { return length_; }

  Type *element_type() const { return elem_type_; }

  static ArrayType *Get(u64 length, Type *elem_type);

  static bool classof(const Type *type) {
    return type->kind() == Type::Kind::ArrayType;
  }

 private:
  explicit ArrayType(u64 length, Type *elem_type)
      : Type(elem_type->context(), elem_type->size() * length,
             elem_type->alignment(), Type::Kind::ArrayType),
        length_(length),
        elem_type_(elem_type) {}

 private:
  u64 length_;
  Type *elem_type_;
};

struct Field {
  Identifier name;
  Type *type;

  Field(const Identifier &name, Type *type) : name(name), type(type) {}

  bool operator==(const Field &other) const noexcept {
    return name == other.name && type == other.type;
  }
};

/**
 * A function type
 */
class FunctionType : public Type {
 public:
  const util::RegionVector<Field> &params() const { return params_; }

  u32 num_params() const { return static_cast<u32>(params().size()); }

  Type *return_type() const { return ret_; }

  static FunctionType *Get(util::RegionVector<Field> &&params, Type *ret);

  static bool classof(const Type *type) {
    return type->kind() == Type::Kind::FunctionType;
  }

 private:
  explicit FunctionType(util::RegionVector<Field> &&params, Type *ret);

 private:
  util::RegionVector<Field> params_;
  Type *ret_;
};

/**
 * An unordered map (i.e., hashtable)
 */
class MapType : public Type {
 public:
  Type *key_type() const { return key_type_; }

  Type *value_type() const { return val_type_; }

  static MapType *Get(Type *key_type, Type *value_type);

  static bool classof(const Type *type) {
    return type->kind() == Type::Kind::MapType;
  }

 private:
  MapType(Type *key_type, Type *val_type);

 private:
  Type *key_type_;
  Type *val_type_;
};

/**
 * A struct type
 */
class StructType : public Type {
 public:
  const util::RegionVector<Field> &fields() const { return fields_; }

  Type *LookupFieldByName(Identifier name) const {
    for (const auto &field : fields()) {
      if (field.name == name) {
        return field.type;
      }
    }
    return nullptr;
  }

  u32 GetOffsetOfFieldByName(Identifier name) const {
    for (u32 i = 0; i < fields_.size(); i++) {
      if (fields_[i].name == name) {
        return field_offsets_[i];
      }
    }
    return 0;
  }

  bool IsLayoutIdentical(const StructType &other) const {
    return (this == &other || fields() == other.fields());
  }

  static StructType *Get(Context *ctx, util::RegionVector<Field> &&fields);
  static StructType *Get(util::RegionVector<Field> &&fields);

  static bool classof(const Type *type) {
    return type->kind() == Type::Kind::StructType;
  }

 private:
  explicit StructType(Context *ctx, u32 size, u32 alignment,
                      util::RegionVector<Field> &&fields,
                      util::RegionVector<u32> &&field_offsets);

 private:
  util::RegionVector<Field> fields_;
  util::RegionVector<u32> field_offsets_;
};

// This macro lists all internal types. The columns are:
// internal kind name, fully qualified name of class in string, fully qualified
// The LLVM engine uses the names below verbatim to look into the runtime
// for loaded classes. Thus, these names need to be consistent with the FQN
// names of the corresponding classes (i.e., the string form and FQN reference
// should most likely be the same)
// class reference
<<<<<<< HEAD
// clang-format off
#define INTERNAL_TYPE_LIST(V) \
  V(TableVectorIterator, "tpl::sql::TableVectorIterator", ::tpl::sql::TableVectorIterator)                 /* NOLINT */ \
  V(VectorProjectionIterator, "tpl::sql::VectorProjectionIterator", ::tpl::sql::VectorProjectionIterator)  /* NOLINT */ \
  V(JoinHashTable, "tpl::sql::JoinHashTable", ::tpl::sql::JoinHashTable)                                   /* NOLINT */ \
  V(SqlBool, "tpl::sql::Bool", ::tpl::sql::BoolVal)                                                        /* NOLINT */ \
  V(SqlInteger, "tpl::sql::Integer", ::tpl::sql::Integer)                                                  /* NOLINT */ \
  V(SqlDecimal, "tpl::sql::Decimal", ::tpl::sql::Decimal)
// clang-format on
=======
#define INTERNAL_TYPE_LIST(V)                             \
  /* Misc.*/                                              \
  V(RegionAlloc, tpl::util::Region)                       \
  /* Runtime Values*/                                     \
  V(Boolean, tpl::sql::BoolVal)                           \
  V(Integer, tpl::sql::Integer)                           \
  V(Decimal, tpl::sql::Decimal)                           \
  /* Aggregations */                                      \
  V(CountAggregate, tpl::sql::CountAggregate)             \
  V(CountStarAggregate, tpl::sql::CountStarAggregate)     \
  V(IntegerSumAggregate, tpl::sql::IntegerSumAggregate)   \
  V(AggregationHashTable, tpl::sql::AggregationHashTable) \
  /* Sorting */                                           \
  V(Sorter, tpl::sql::Sorter)                             \
  V(SorterIterator, tpl::sql::SorterIterator)             \
  /* Hash Joins*/                                         \
  V(JoinHashTable, tpl::sql::JoinHashTable)               \
  /* Scans */                                             \
  V(TableVectorIterator, tpl::sql::TableVectorIterator)   \
  V(VectorProjectionIterator, tpl::sql::VectorProjectionIterator)
>>>>>>> c185c0b8

/**
 * Internal types are dedicated to pre-compiled C++ types that we don't want to
 * lift into TPL's type system. While they are usable as regular TPL types, they
 * are not exposed to users (i.e., a user cannot construct one of these types).
 *
 * TODO(pmenon): Is InternalType really a good name for these?
 */
class InternalType : public Type {
 public:
  enum class InternalKind : u16 {
#define DECLARE_TYPE(kind, ...) kind,
    INTERNAL_TYPE_LIST(DECLARE_TYPE)
#undef DECLARE_TYPE
#define COUNT(...) +1
        Last = -1 INTERNAL_TYPE_LIST(COUNT)
#undef COUNT
  };

  static const u32 kNumInternalKinds = static_cast<u32>(InternalKind::Last) + 1;

  const Identifier &name() const { return name_; }

  InternalKind internal_kind() const { return internal_kind_; }

  // Return the number of internal types
  static constexpr u32 NumInternalTypes() { return kNumInternalKinds; }

  // Static factory
  static InternalType *Get(Context *ctx, InternalKind kind);

  // Type check
  static bool classof(const Type *type) {
    return type->kind() == Type::Kind::InternalType;
  }

 private:
  friend class Context;
  explicit InternalType(Context *ctx, Identifier name, u32 size, u32 alignment,
                        InternalKind internal_kind)
      : Type(ctx, size, alignment, Type::Kind::InternalType),
        name_(name),
        internal_kind_(internal_kind) {}

 private:
  Identifier name_;
  InternalKind internal_kind_;
};

/**
 * A SQL type masquerading as a TPL type
 */
class SqlType : public Type {
 public:
  static SqlType *Get(Context *ctx, const sql::Type &sql_type);

  const sql::Type &sql_type() const { return sql_type_; }

  // Type check
  static bool classof(const Type *type) {
    return type->kind() == Type::Kind::SqlType;
  }

 private:
  SqlType(Context *ctx, u32 size, u32 alignment, const sql::Type &sql_type)
      : Type(ctx, size, alignment, Kind::SqlType), sql_type_(sql_type) {}

 private:
  const sql::Type &sql_type_;
};

// ---------------------------------------------------------
// Type implementation below
// ---------------------------------------------------------

inline Type *Type::GetPointeeType() const {
  if (auto *ptr_type = SafeAs<PointerType>()) {
    return ptr_type->base();
  }
  return nullptr;
}

}  // namespace tpl::ast<|MERGE_RESOLUTION|>--- conflicted
+++ resolved
@@ -411,17 +411,6 @@
 // names of the corresponding classes (i.e., the string form and FQN reference
 // should most likely be the same)
 // class reference
-<<<<<<< HEAD
-// clang-format off
-#define INTERNAL_TYPE_LIST(V) \
-  V(TableVectorIterator, "tpl::sql::TableVectorIterator", ::tpl::sql::TableVectorIterator)                 /* NOLINT */ \
-  V(VectorProjectionIterator, "tpl::sql::VectorProjectionIterator", ::tpl::sql::VectorProjectionIterator)  /* NOLINT */ \
-  V(JoinHashTable, "tpl::sql::JoinHashTable", ::tpl::sql::JoinHashTable)                                   /* NOLINT */ \
-  V(SqlBool, "tpl::sql::Bool", ::tpl::sql::BoolVal)                                                        /* NOLINT */ \
-  V(SqlInteger, "tpl::sql::Integer", ::tpl::sql::Integer)                                                  /* NOLINT */ \
-  V(SqlDecimal, "tpl::sql::Decimal", ::tpl::sql::Decimal)
-// clang-format on
-=======
 #define INTERNAL_TYPE_LIST(V)                             \
   /* Misc.*/                                              \
   V(RegionAlloc, tpl::util::Region)                       \
@@ -442,7 +431,6 @@
   /* Scans */                                             \
   V(TableVectorIterator, tpl::sql::TableVectorIterator)   \
   V(VectorProjectionIterator, tpl::sql::VectorProjectionIterator)
->>>>>>> c185c0b8
 
 /**
  * Internal types are dedicated to pre-compiled C++ types that we don't want to
