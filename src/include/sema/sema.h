#pragma once

#include <memory>

#include "ast/ast.h"
#include "ast/ast_visitor.h"
#include "ast/builtins.h"
#include "sema/scope.h"

namespace tpl {

namespace ast {
class Context;
}  // namespace ast

namespace sql {
class Schema;
}  // namespace sql

namespace sema {

class ErrorReporter;

/**
 * This is the main class that performs semantic analysis of TPL programs. It traverses an untyped
 * TPL abstract syntax tree (AST), fills in types based on declarations, derives types of
 * expressions and ensures correctness of all operations in the TPL program.
 *
 * Usage:
 * @code
 * sema::Sema check(context);
 * bool has_errors = check.Run(ast);
 * if (has_errors) {
 *   // handle errors
 * }
 * @encode
 */
class Sema : public ast::AstVisitor<Sema> {
 public:
  /**
   * Construct using the given context.
   * @param context The context in which type-checking occurs. Used to source AST allocations and
   *                report diagnostics during type-checking.
   */
  explicit Sema(ast::Context *context);

  /**
   * This class cannot be copied or moved.
   */
  DISALLOW_COPY_AND_MOVE(Sema);

  /**
   * Run the type checker on the provided AST rooted at @em root. Ensures proper types of all
   * statements and expressions, and also annotates the AST with correct type information.
   * @return True if type-checking found errors; false otherwise
   */
  bool Run(ast::AstNode *root);

  // Declare all node visit methods here
#define DECLARE_AST_VISIT_METHOD(type) void Visit##type(ast::type *node);
  AST_NODES(DECLARE_AST_VISIT_METHOD)
#undef DECLARE_AST_VISIT_METHOD

 private:
  // Resolve the type of the input expression.
  ast::Type *Resolve(ast::Expression *expr) {
    Visit(expr);
    return expr->GetType();
  }

  // Create a builtin type.
  ast::Type *GetBuiltinType(uint16_t builtin_kind);

  struct CheckResult {
    ast::Type *result_type;
    ast::Expression *left;
    ast::Expression *right;
  };

  // Report an incorrect call argument for the given call expression.
<<<<<<< HEAD
  void ReportIncorrectCallArg(ast::CallExpr *call, uint32_t index, ast::Type *expected);
  void ReportIncorrectCallArg(ast::CallExpr *call, uint32_t index, const char *expected);
=======
  void ReportIncorrectCallArg(ast::CallExpression *call, uint32_t index, ast::Type *expected);
  void ReportIncorrectCallArg(ast::CallExpression *call, uint32_t index, const char *expected);
>>>>>>> cc2a48f7

  // Implicitly cast the input expression into the target type using the
  // provided cast kind, also setting the type of the casted expression result.
  ast::Expression *ImplCastExprToType(ast::Expression *expr, ast::Type *target_type,
                                      ast::CastKind cast_kind);

  // Check the number of arguments to the call; true if good, false otherwise.
<<<<<<< HEAD
  bool CheckArgCount(ast::CallExpr *call, uint32_t expected_arg_count);
  bool CheckArgCountAtLeast(ast::CallExpr *call, uint32_t expected_arg_count);
=======
  bool CheckArgCount(ast::CallExpression *call, uint32_t expected_arg_count);
  bool CheckArgCountAtLeast(ast::CallExpression *call, uint32_t expected_arg_count);
>>>>>>> cc2a48f7

  // Check boolean logic operands: and, or.
  CheckResult CheckLogicalOperands(parsing::Token::Type op, const SourcePosition &pos,
                                   ast::Expression *left, ast::Expression *right);

  // Check operands to an arithmetic operation: +, -, *, etc.
  CheckResult CheckArithmeticOperands(parsing::Token::Type op, const SourcePosition &pos,
                                      ast::Expression *left, ast::Expression *right);

  CheckResult CheckComparisonOperands(parsing::Token::Type op, const SourcePosition &pos,
                                      ast::Expression *left, ast::Expression *right);

  // Check the assignment of the expression to a variable or the target type.
  // Return true if the assignment is valid, and false otherwise.
  // Will also apply an implicit cast to make the assignment valid.
<<<<<<< HEAD
  bool CheckAssignmentConstraints(ast::Type *target_type, ast::Expr *&expr);

  // Dispatched from VisitCall() to handle builtin functions.
  void CheckBuiltinCall(ast::CallExpr *call);
  void CheckSqlConversionCall(ast::CallExpr *call, ast::Builtin builtin);
  void CheckNullValueCall(ast::CallExpr *call, ast::Builtin builtin);
  void CheckBuiltinStringLikeCall(ast::CallExpr *call);
  void CheckBuiltinDateFunctionCall(ast::CallExpr *call, ast::Builtin builtin);
  void CheckBuiltinConcat(ast::CallExpr *call);
  void CheckBuiltinAggHashTableCall(ast::CallExpr *call, ast::Builtin builtin);
  void CheckBuiltinAggHashTableIterCall(ast::CallExpr *call, ast::Builtin builtin);
  void CheckBuiltinAggPartIterCall(ast::CallExpr *call, ast::Builtin builtin);
  void CheckBuiltinAggregatorCall(ast::CallExpr *call, ast::Builtin builtin);
  void CheckBuiltinJoinHashTableCall(ast::CallExpr *call, ast::Builtin builtin);
  void CheckBuiltinHashTableEntryCall(ast::CallExpr *call, ast::Builtin builtin);
  void CheckBuiltinSorterInit(ast::CallExpr *call);
  void CheckBuiltinSorterInsert(ast::CallExpr *call, ast::Builtin builtin);
  void CheckBuiltinSorterSort(ast::CallExpr *call, ast::Builtin builtin);
  void CheckBuiltinSorterFree(ast::CallExpr *call);
  void CheckBuiltinSorterIterCall(ast::CallExpr *call, ast::Builtin builtin);
  void CheckBuiltinExecutionContextCall(ast::CallExpr *call, ast::Builtin builtin);
  void CheckBuiltinThreadStateContainerCall(ast::CallExpr *call, ast::Builtin builtin);
  void CheckMathTrigCall(ast::CallExpr *call, ast::Builtin builtin);
  void CheckBuiltinSizeOfCall(ast::CallExpr *call);
  void CheckBuiltinOffsetOfCall(ast::CallExpr *call);
  void CheckBuiltinPtrCastCall(ast::CallExpr *call);
  void CheckBuiltinIntCast(ast::CallExpr *call);
  void CheckBuiltinTableIterCall(ast::CallExpr *call, ast::Builtin builtin);
  void CheckBuiltinTableIterParCall(ast::CallExpr *call);
  void CheckBuiltinVPICall(ast::CallExpr *call, ast::Builtin builtin);
  void CheckBuiltinFilterManagerCall(ast::CallExpr *call, ast::Builtin builtin);
  void CheckBuiltinVectorFilterCall(ast::CallExpr *call);
  void CheckBuiltinCompactStorageWriteCall(ast::CallExpr *call, ast::Builtin builtin);
  void CheckBuiltinCompactStorageReadCall(ast::CallExpr *call, ast::Builtin builtin);
  void CheckBuiltinHashCall(ast::CallExpr *call, ast::Builtin builtin);
  void CheckResultBufferCall(ast::CallExpr *call, ast::Builtin builtin);
  void CheckCSVReaderCall(ast::CallExpr *call, ast::Builtin builtin);
=======
  bool CheckAssignmentConstraints(ast::Type *target_type, ast::Expression *&expr);

  // Dispatched from VisitCall() to handle builtin functions.
  void CheckBuiltinCall(ast::CallExpression *call);
  void CheckSqlConversionCall(ast::CallExpression *call, ast::Builtin builtin);
  void CheckNullValueCall(ast::CallExpression *call, ast::Builtin builtin);
  void CheckBuiltinStringLikeCall(ast::CallExpression *call);
  void CheckBuiltinDateFunctionCall(ast::CallExpression *call, ast::Builtin builtin);
  void CheckBuiltinConcat(ast::CallExpression *call);
  void CheckBuiltinAggHashTableCall(ast::CallExpression *call, ast::Builtin builtin);
  void CheckBuiltinAggHashTableIterCall(ast::CallExpression *call, ast::Builtin builtin);
  void CheckBuiltinAggPartIterCall(ast::CallExpression *call, ast::Builtin builtin);
  void CheckBuiltinAggregatorCall(ast::CallExpression *call, ast::Builtin builtin);
  void CheckBuiltinJoinHashTableInit(ast::CallExpression *call);
  void CheckBuiltinJoinHashTableInsert(ast::CallExpression *call);
  void CheckBuiltinJoinHashTableBuild(ast::CallExpression *call, ast::Builtin builtin);
  void CheckBuiltinJoinHashTableLookup(ast::CallExpression *call);
  void CheckBuiltinJoinHashTableFree(ast::CallExpression *call);
  void CheckBuiltinHashTableEntryCall(ast::CallExpression *call, ast::Builtin builtin);
  void CheckBuiltinSorterInit(ast::CallExpression *call);
  void CheckBuiltinSorterInsert(ast::CallExpression *call, ast::Builtin builtin);
  void CheckBuiltinSorterSort(ast::CallExpression *call, ast::Builtin builtin);
  void CheckBuiltinSorterFree(ast::CallExpression *call);
  void CheckBuiltinSorterIterCall(ast::CallExpression *call, ast::Builtin builtin);
  void CheckBuiltinExecutionContextCall(ast::CallExpression *call, ast::Builtin builtin);
  void CheckBuiltinThreadStateContainerCall(ast::CallExpression *call, ast::Builtin builtin);
  void CheckMathTrigCall(ast::CallExpression *call, ast::Builtin builtin);
  void CheckBuiltinBitsCall(ast::CallExpression *call, ast::Builtin builtin);
  void CheckBuiltinSizeOfCall(ast::CallExpression *call);
  void CheckBuiltinOffsetOfCall(ast::CallExpression *call);
  void CheckBuiltinPtrCastCall(ast::CallExpression *call);
  void CheckBuiltinIntCast(ast::CallExpression *call);
  void CheckBuiltinTableIterCall(ast::CallExpression *call, ast::Builtin builtin);
  void CheckBuiltinTableIterParCall(ast::CallExpression *call);
  void CheckBuiltinVPICall(ast::CallExpression *call, ast::Builtin builtin);
  void CheckBuiltinFilterManagerCall(ast::CallExpression *call, ast::Builtin builtin);
  void CheckBuiltinVectorFilterCall(ast::CallExpression *call);
  void CheckBuiltinCompactStorageWriteCall(ast::CallExpression *call, ast::Builtin builtin);
  void CheckBuiltinCompactStorageReadCall(ast::CallExpression *call, ast::Builtin builtin);
  void CheckBuiltinHashCall(ast::CallExpression *call, ast::Builtin builtin);
  void CheckResultBufferCall(ast::CallExpression *call, ast::Builtin builtin);
  void CheckCSVReaderCall(ast::CallExpression *call, ast::Builtin builtin);
>>>>>>> cc2a48f7

  template <typename T>
  struct CheckHelper;

  template <typename... T>
  struct ArgCheck;

  template <typename T>
  bool GenericBuiltinCheck(ast::CallExpr *call);

  // -------------------------------------------------------
  // Scoping
  // -------------------------------------------------------

<<<<<<< HEAD
  Scope *GetCurrentScope() { return scope_; }

=======
>>>>>>> cc2a48f7
  // Enter a new scope.
  void EnterScope(Scope::Kind scope_kind) {
    if (num_cached_scopes_ > 0) {
      Scope *scope = scope_cache_[--num_cached_scopes_].release();
      TPL_ASSERT(scope != nullptr, "Cached scope was null");
<<<<<<< HEAD
      scope->Init(GetCurrentScope(), scope_kind);
      scope_ = scope;
    } else {
      scope_ = new Scope(GetCurrentScope(), scope_kind);
=======
      scope->Init(scope_, scope_kind);
      scope_ = scope;
    } else {
      scope_ = new Scope(scope_, scope_kind);
>>>>>>> cc2a48f7
    }
  }

  // Exit the current scope.
  void ExitScope() {
<<<<<<< HEAD
    TPL_ASSERT(GetCurrentScope() != nullptr, "Mismatched scope exit");

    Scope *scope = GetCurrentScope();
    scope_ = scope->outer();
=======
    TPL_ASSERT(scope_ != nullptr, "Mismatched scope exit.");

    Scope *scope = scope_;
    scope_ = scope->GetOuter();
>>>>>>> cc2a48f7

    if (num_cached_scopes_ < kScopeCacheSize) {
      scope_cache_[num_cached_scopes_++].reset(scope);
    } else {
      delete scope;
    }
  }

  // RAII class to automatically enter and exit a new scope during its lifetime.
  // Callers can control the type of scope that is created.
  class SemaScope {
   public:
    SemaScope(Sema *check, Scope::Kind scope_kind) : check_(check), exited_(false) {
      check->EnterScope(scope_kind);
    }

    // Destructor. Exits the current scope.
    ~SemaScope() { Exit(); }

    // Manually exit the current scope, if not already exited.
    void Exit() {
      if (!exited_) {
        check_->ExitScope();
        exited_ = true;
      }
    }

    // Access the semantic check instance.
    Sema *Check() { return check_; }

   private:
    // The checker.
    Sema *check_;
    // Flag indicating if the scope has already exited.
    bool exited_;
  };

  // RAII scope class to capture both the current function and its scope.
  class FunctionSemaScope {
   public:
<<<<<<< HEAD
    FunctionSemaScope(Sema *check, ast::FunctionLiteralExpr *func)
=======
    FunctionSemaScope(Sema *check, ast::FunctionLiteralExpression *func)
>>>>>>> cc2a48f7
        : prev_func_(check->GetCurrentFunction()), block_scope_(check, Scope::Kind::Function) {
      check->curr_func_ = func;
    }

    // Destructor. Exits the current scope.
    ~FunctionSemaScope() { Exit(); }

    // Manually exit the current scope, if not already exited.
    void Exit() {
      block_scope_.Exit();
      block_scope_.Check()->curr_func_ = prev_func_;
    }

   private:
    // The outer-nested function being type-checked.
    ast::FunctionLiteralExpression *prev_func_;
    SemaScope block_scope_;
  };

  // Return the function that's currently getting type-checked.
<<<<<<< HEAD
  ast::FunctionLiteralExpr *GetCurrentFunction() const { return curr_func_; }
=======
  ast::FunctionLiteralExpression *GetCurrentFunction() const { return curr_func_; }
>>>>>>> cc2a48f7

 private:
  // By default, we keep pre-allocate four scopes for four levels of nesting.
  // This seems to be good for the TPL programs we generate, but adjust as
  // need be.
  static constexpr const uint32_t kScopeCacheSize = 4;

  // The context.
  ast::Context *context_;
  // The error reporter.
  ErrorReporter *error_reporter_;
  // The current active scope.
  Scope *scope_;
  // A cache of scopes to reduce allocations.
  uint64_t num_cached_scopes_;
  std::unique_ptr<Scope> scope_cache_[kScopeCacheSize] = {nullptr};
  // The current in-flight function being type-checked.
  ast::FunctionLiteralExpression *curr_func_;
};

}  // namespace sema
}  // namespace tpl<|MERGE_RESOLUTION|>--- conflicted
+++ resolved
@@ -78,13 +78,8 @@
   };
 
   // Report an incorrect call argument for the given call expression.
-<<<<<<< HEAD
-  void ReportIncorrectCallArg(ast::CallExpr *call, uint32_t index, ast::Type *expected);
-  void ReportIncorrectCallArg(ast::CallExpr *call, uint32_t index, const char *expected);
-=======
   void ReportIncorrectCallArg(ast::CallExpression *call, uint32_t index, ast::Type *expected);
   void ReportIncorrectCallArg(ast::CallExpression *call, uint32_t index, const char *expected);
->>>>>>> cc2a48f7
 
   // Implicitly cast the input expression into the target type using the
   // provided cast kind, also setting the type of the casted expression result.
@@ -92,13 +87,8 @@
                                       ast::CastKind cast_kind);
 
   // Check the number of arguments to the call; true if good, false otherwise.
-<<<<<<< HEAD
-  bool CheckArgCount(ast::CallExpr *call, uint32_t expected_arg_count);
-  bool CheckArgCountAtLeast(ast::CallExpr *call, uint32_t expected_arg_count);
-=======
   bool CheckArgCount(ast::CallExpression *call, uint32_t expected_arg_count);
   bool CheckArgCountAtLeast(ast::CallExpression *call, uint32_t expected_arg_count);
->>>>>>> cc2a48f7
 
   // Check boolean logic operands: and, or.
   CheckResult CheckLogicalOperands(parsing::Token::Type op, const SourcePosition &pos,
@@ -114,45 +104,6 @@
   // Check the assignment of the expression to a variable or the target type.
   // Return true if the assignment is valid, and false otherwise.
   // Will also apply an implicit cast to make the assignment valid.
-<<<<<<< HEAD
-  bool CheckAssignmentConstraints(ast::Type *target_type, ast::Expr *&expr);
-
-  // Dispatched from VisitCall() to handle builtin functions.
-  void CheckBuiltinCall(ast::CallExpr *call);
-  void CheckSqlConversionCall(ast::CallExpr *call, ast::Builtin builtin);
-  void CheckNullValueCall(ast::CallExpr *call, ast::Builtin builtin);
-  void CheckBuiltinStringLikeCall(ast::CallExpr *call);
-  void CheckBuiltinDateFunctionCall(ast::CallExpr *call, ast::Builtin builtin);
-  void CheckBuiltinConcat(ast::CallExpr *call);
-  void CheckBuiltinAggHashTableCall(ast::CallExpr *call, ast::Builtin builtin);
-  void CheckBuiltinAggHashTableIterCall(ast::CallExpr *call, ast::Builtin builtin);
-  void CheckBuiltinAggPartIterCall(ast::CallExpr *call, ast::Builtin builtin);
-  void CheckBuiltinAggregatorCall(ast::CallExpr *call, ast::Builtin builtin);
-  void CheckBuiltinJoinHashTableCall(ast::CallExpr *call, ast::Builtin builtin);
-  void CheckBuiltinHashTableEntryCall(ast::CallExpr *call, ast::Builtin builtin);
-  void CheckBuiltinSorterInit(ast::CallExpr *call);
-  void CheckBuiltinSorterInsert(ast::CallExpr *call, ast::Builtin builtin);
-  void CheckBuiltinSorterSort(ast::CallExpr *call, ast::Builtin builtin);
-  void CheckBuiltinSorterFree(ast::CallExpr *call);
-  void CheckBuiltinSorterIterCall(ast::CallExpr *call, ast::Builtin builtin);
-  void CheckBuiltinExecutionContextCall(ast::CallExpr *call, ast::Builtin builtin);
-  void CheckBuiltinThreadStateContainerCall(ast::CallExpr *call, ast::Builtin builtin);
-  void CheckMathTrigCall(ast::CallExpr *call, ast::Builtin builtin);
-  void CheckBuiltinSizeOfCall(ast::CallExpr *call);
-  void CheckBuiltinOffsetOfCall(ast::CallExpr *call);
-  void CheckBuiltinPtrCastCall(ast::CallExpr *call);
-  void CheckBuiltinIntCast(ast::CallExpr *call);
-  void CheckBuiltinTableIterCall(ast::CallExpr *call, ast::Builtin builtin);
-  void CheckBuiltinTableIterParCall(ast::CallExpr *call);
-  void CheckBuiltinVPICall(ast::CallExpr *call, ast::Builtin builtin);
-  void CheckBuiltinFilterManagerCall(ast::CallExpr *call, ast::Builtin builtin);
-  void CheckBuiltinVectorFilterCall(ast::CallExpr *call);
-  void CheckBuiltinCompactStorageWriteCall(ast::CallExpr *call, ast::Builtin builtin);
-  void CheckBuiltinCompactStorageReadCall(ast::CallExpr *call, ast::Builtin builtin);
-  void CheckBuiltinHashCall(ast::CallExpr *call, ast::Builtin builtin);
-  void CheckResultBufferCall(ast::CallExpr *call, ast::Builtin builtin);
-  void CheckCSVReaderCall(ast::CallExpr *call, ast::Builtin builtin);
-=======
   bool CheckAssignmentConstraints(ast::Type *target_type, ast::Expression *&expr);
 
   // Dispatched from VisitCall() to handle builtin functions.
@@ -166,11 +117,7 @@
   void CheckBuiltinAggHashTableIterCall(ast::CallExpression *call, ast::Builtin builtin);
   void CheckBuiltinAggPartIterCall(ast::CallExpression *call, ast::Builtin builtin);
   void CheckBuiltinAggregatorCall(ast::CallExpression *call, ast::Builtin builtin);
-  void CheckBuiltinJoinHashTableInit(ast::CallExpression *call);
-  void CheckBuiltinJoinHashTableInsert(ast::CallExpression *call);
-  void CheckBuiltinJoinHashTableBuild(ast::CallExpression *call, ast::Builtin builtin);
-  void CheckBuiltinJoinHashTableLookup(ast::CallExpression *call);
-  void CheckBuiltinJoinHashTableFree(ast::CallExpression *call);
+  void CheckBuiltinJoinHashTableCall(ast::CallExpression *call, ast::Builtin builtin);
   void CheckBuiltinHashTableEntryCall(ast::CallExpression *call, ast::Builtin builtin);
   void CheckBuiltinSorterInit(ast::CallExpression *call);
   void CheckBuiltinSorterInsert(ast::CallExpression *call, ast::Builtin builtin);
@@ -195,7 +142,6 @@
   void CheckBuiltinHashCall(ast::CallExpression *call, ast::Builtin builtin);
   void CheckResultBufferCall(ast::CallExpression *call, ast::Builtin builtin);
   void CheckCSVReaderCall(ast::CallExpression *call, ast::Builtin builtin);
->>>>>>> cc2a48f7
 
   template <typename T>
   struct CheckHelper;
@@ -204,49 +150,30 @@
   struct ArgCheck;
 
   template <typename T>
-  bool GenericBuiltinCheck(ast::CallExpr *call);
+  bool GenericBuiltinCheck(ast::CallExpression *call);
 
   // -------------------------------------------------------
   // Scoping
   // -------------------------------------------------------
 
-<<<<<<< HEAD
-  Scope *GetCurrentScope() { return scope_; }
-
-=======
->>>>>>> cc2a48f7
   // Enter a new scope.
   void EnterScope(Scope::Kind scope_kind) {
     if (num_cached_scopes_ > 0) {
       Scope *scope = scope_cache_[--num_cached_scopes_].release();
       TPL_ASSERT(scope != nullptr, "Cached scope was null");
-<<<<<<< HEAD
-      scope->Init(GetCurrentScope(), scope_kind);
-      scope_ = scope;
-    } else {
-      scope_ = new Scope(GetCurrentScope(), scope_kind);
-=======
       scope->Init(scope_, scope_kind);
       scope_ = scope;
     } else {
       scope_ = new Scope(scope_, scope_kind);
->>>>>>> cc2a48f7
     }
   }
 
   // Exit the current scope.
   void ExitScope() {
-<<<<<<< HEAD
-    TPL_ASSERT(GetCurrentScope() != nullptr, "Mismatched scope exit");
-
-    Scope *scope = GetCurrentScope();
-    scope_ = scope->outer();
-=======
     TPL_ASSERT(scope_ != nullptr, "Mismatched scope exit.");
 
     Scope *scope = scope_;
     scope_ = scope->GetOuter();
->>>>>>> cc2a48f7
 
     if (num_cached_scopes_ < kScopeCacheSize) {
       scope_cache_[num_cached_scopes_++].reset(scope);
@@ -287,11 +214,7 @@
   // RAII scope class to capture both the current function and its scope.
   class FunctionSemaScope {
    public:
-<<<<<<< HEAD
-    FunctionSemaScope(Sema *check, ast::FunctionLiteralExpr *func)
-=======
     FunctionSemaScope(Sema *check, ast::FunctionLiteralExpression *func)
->>>>>>> cc2a48f7
         : prev_func_(check->GetCurrentFunction()), block_scope_(check, Scope::Kind::Function) {
       check->curr_func_ = func;
     }
@@ -312,11 +235,7 @@
   };
 
   // Return the function that's currently getting type-checked.
-<<<<<<< HEAD
-  ast::FunctionLiteralExpr *GetCurrentFunction() const { return curr_func_; }
-=======
   ast::FunctionLiteralExpression *GetCurrentFunction() const { return curr_func_; }
->>>>>>> cc2a48f7
 
  private:
   // By default, we keep pre-allocate four scopes for four levels of nesting.
