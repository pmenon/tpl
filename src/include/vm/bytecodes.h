--- conflicted
+++ resolved
@@ -96,13 +96,8 @@
   F(TableVectorIteratorInit, OperandType::Local, OperandType::UImm2)                                                   \
   F(TableVectorIteratorPerformInit, OperandType::Local)                                                                \
   F(TableVectorIteratorNext, OperandType::Local, OperandType::Local)                                                   \
-<<<<<<< HEAD
-  F(TableVectorIteratorFree, OperandType::Local)                                                                       \
-  F(TableVectorIteratorGetVPI, OperandType::Local, OperandType::Local)                                                 \
-=======
-  F(TableVectorIteratorClose, OperandType::Local)                                                                      \
+  F(TableVectorIteratorFree, OperandType::Local)                                                                      \
   F(TableVectorIteratorGetPCI, OperandType::Local, OperandType::Local)                                                 \
->>>>>>> c50bfb8e
                                                                                                                        \
   /* ProjectedColumns Iterator (PCI) */                                                                               \
   F(PCIHasNext, OperandType::Local, OperandType::Local)                                                                \
