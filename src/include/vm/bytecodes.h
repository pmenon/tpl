--- conflicted
+++ resolved
@@ -161,12 +161,8 @@
   F(IntegerAvgAggregateGetResult, OperandType::Local, OperandType::Local)                                              \
   F(IntegerAvgAggregateFree, OperandType::Local)                                                                       \
                                                                                                                        \
-<<<<<<< HEAD
-/* Hash Joins */                                                                                                       \
-=======
   /* Hash Joins */                                                                                                     \
   F(JoinHashTableInit, OperandType::Local, OperandType::Local, OperandType::UImm4)                                     \
->>>>>>> c185c0b8
   F(JoinHashTableAllocTuple, OperandType::Local, OperandType::Local, OperandType::Local)                               \
   F(JoinHashTableBuild, OperandType::Local)                                                                            \
   F(JoinHashTableFree, OperandType::Local)                                                                             \
