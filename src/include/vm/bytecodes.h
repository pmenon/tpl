--- conflicted
+++ resolved
@@ -142,7 +142,6 @@
   F(IntegerSumAggregateReset, OperandType::Local)                                                                      \
   F(IntegerSumAggregateGetResult, OperandType::Local, OperandType::Local)                                              \
   F(IntegerSumAggregateFree, OperandType::Local)                                                                       \
-<<<<<<< HEAD
   F(IntegerMaxAggregateInit, OperandType::Local)                                                                       \
   F(IntegerMaxAggregateAdvance, OperandType::Local, OperandType::Local)                                                \
   F(IntegerMaxAggregateAdvanceNullable, OperandType::Local, OperandType::Local)                                        \
@@ -164,10 +163,6 @@
   F(IntegerAvgAggregateReset, OperandType::Local)                                                                      \
   F(IntegerAvgAggregateGetResult, OperandType::Local, OperandType::Local)                                              \
   F(IntegerAvgAggregateFree, OperandType::Local)                                                                       \
-=======
-  F(AggregationHashTableInit, OperandType::Local, OperandType::Local, OperandType::Local)                              \
-  F(AggregationHashTableFree, OperandType::Local)                                                                      \
->>>>>>> ae4fbad0
                                                                                                                        \
   /* Hash Joins */                                                                                                     \
   F(JoinHashTableInit, OperandType::Local, OperandType::Local, OperandType::UImm4)                                     \
