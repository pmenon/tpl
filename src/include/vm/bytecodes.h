#pragma once

#include <algorithm>
#include <cstdint>

#include "util/common.h"
#include "util/macros.h"
#include "vm/bytecode_operands.h"

namespace tpl::vm {

// Creates instances of a given opcode for all integer primitive types
#define CREATE_FOR_INT_TYPES(F, op, ...) \
  F(op##_##i8, __VA_ARGS__)              \
  F(op##_##i16, __VA_ARGS__)             \
  F(op##_##i32, __VA_ARGS__)             \
  F(op##_##i64, __VA_ARGS__)             \
  F(op##_##u8, __VA_ARGS__)              \
  F(op##_##u16, __VA_ARGS__)             \
  F(op##_##u32, __VA_ARGS__)             \
  F(op##_##u64, __VA_ARGS__)

// Creates instances of a given opcode for all floating-point primitive types
#define CREATE_FOR_FLOAT_TYPES(func, op) func(op, f32) func(op, f64)

// Creates instances of a given opcode for *ALL* primitive types
#define CREATE_FOR_ALL_TYPES(F, op, ...)   \
  CREATE_FOR_INT_TYPES(F, op, __VA_ARGS__) \
  CREATE_FOR_FLOAT_TYPES(F, op, __VA_ARGS__)

#define GET_BASE_FOR_INT_TYPES(op) (op##_i8)
#define GET_BASE_FOR_FLOAT_TYPES(op) (op##_f32)
#define GET_BASE_FOR_BOOL_TYPES(op) (op##_bool)

/**
 * The master list of all bytecodes, flags and operands
 */
// clang-format off
#define BYTECODE_LIST(F)                                                                                               \
  /* Primitive operations */                                                                                           \
  CREATE_FOR_INT_TYPES(F, Add, OperandType::Local, OperandType::Local, OperandType::Local)                             \
  CREATE_FOR_INT_TYPES(F, Sub, OperandType::Local, OperandType::Local, OperandType::Local)                             \
  CREATE_FOR_INT_TYPES(F, Mul, OperandType::Local, OperandType::Local, OperandType::Local)                             \
  CREATE_FOR_INT_TYPES(F, Div, OperandType::Local, OperandType::Local, OperandType::Local)                             \
  CREATE_FOR_INT_TYPES(F, Rem, OperandType::Local, OperandType::Local, OperandType::Local)                             \
  CREATE_FOR_INT_TYPES(F, BitAnd, OperandType::Local, OperandType::Local, OperandType::Local)                          \
  CREATE_FOR_INT_TYPES(F, BitOr, OperandType::Local, OperandType::Local, OperandType::Local)                           \
  CREATE_FOR_INT_TYPES(F, BitXor, OperandType::Local, OperandType::Local, OperandType::Local)                          \
  CREATE_FOR_INT_TYPES(F, Neg, OperandType::Local, OperandType::Local)                                                 \
  CREATE_FOR_INT_TYPES(F, BitNeg, OperandType::Local, OperandType::Local)                                              \
  CREATE_FOR_INT_TYPES(F, GreaterThan, OperandType::Local, OperandType::Local, OperandType::Local)                     \
  CREATE_FOR_INT_TYPES(F, GreaterThanEqual, OperandType::Local, OperandType::Local, OperandType::Local)                \
  CREATE_FOR_INT_TYPES(F, Equal, OperandType::Local, OperandType::Local, OperandType::Local)                           \
  CREATE_FOR_INT_TYPES(F, LessThan, OperandType::Local, OperandType::Local, OperandType::Local)                        \
  CREATE_FOR_INT_TYPES(F, LessThanEqual, OperandType::Local, OperandType::Local, OperandType::Local)                   \
  CREATE_FOR_INT_TYPES(F, NotEqual, OperandType::Local, OperandType::Local, OperandType::Local)                        \
  /* Boolean compliment */                                                                                             \
  F(Not, OperandType::Local, OperandType::Local)                                                                       \
                                                                                                                       \
  /* Branching */                                                                                                      \
  F(Jump, OperandType::JumpOffset)                                                                                     \
  F(JumpIfTrue, OperandType::Local, OperandType::JumpOffset)                                                           \
  F(JumpIfFalse, OperandType::Local, OperandType::JumpOffset)                                                          \
                                                                                                                       \
  /* Memory/pointer operations */                                                                                      \
  F(IsNullPtr, OperandType::Local, OperandType::Local)                                                                 \
  F(IsNotNullPtr, OperandType::Local, OperandType::Local)                                                              \
  F(Deref1, OperandType::Local, OperandType::Local)                                                                    \
  F(Deref2, OperandType::Local, OperandType::Local)                                                                    \
  F(Deref4, OperandType::Local, OperandType::Local)                                                                    \
  F(Deref8, OperandType::Local, OperandType::Local)                                                                    \
  F(DerefN, OperandType::Local, OperandType::Local, OperandType::UImm4)                                                \
  F(Assign1, OperandType::Local, OperandType::Local)                                                                   \
  F(Assign2, OperandType::Local, OperandType::Local)                                                                   \
  F(Assign4, OperandType::Local, OperandType::Local)                                                                   \
  F(Assign8, OperandType::Local, OperandType::Local)                                                                   \
  F(AssignImm1, OperandType::Local, OperandType::Imm1)                                                                 \
  F(AssignImm2, OperandType::Local, OperandType::Imm2)                                                                 \
  F(AssignImm4, OperandType::Local, OperandType::Imm4)                                                                 \
  F(AssignImm8, OperandType::Local, OperandType::Imm8)                                                                 \
  F(Lea, OperandType::Local, OperandType::Local, OperandType::Imm4)                                                    \
  F(LeaScaled, OperandType::Local, OperandType::Local, OperandType::Local, OperandType::Imm4, OperandType::Imm4)       \
                                                                                                                       \
  /* Function calls */                                                                                                 \
  F(Call, OperandType::FunctionId, OperandType::LocalCount)                                                            \
  F(Return)                                                                                                            \
                                                                                                                       \
  /* Execution Context */                                                                                              \
  F(ExecutionContextGetMemoryPool, OperandType::Local, OperandType::Local)                                             \
                                                                                                                       \
  /* Thread State Container */                                                                                         \
  F(ThreadStateContainerInit, OperandType::Local, OperandType::Local)                                                  \
  F(ThreadStateContainerIterate, OperandType::Local, OperandType::Local, OperandType::FunctionId)                      \
  F(ThreadStateContainerReset, OperandType::Local, OperandType::Local, OperandType::FunctionId,                        \
      OperandType::FunctionId, OperandType::Local)                                                                     \
  F(ThreadStateContainerFree, OperandType::Local)                                                                      \
                                                                                                                       \
  /* Table Vector Iterator */                                                                                          \
  F(TableVectorIteratorInit, OperandType::Local, OperandType::UImm2)                                                   \
  F(TableVectorIteratorPerformInit, OperandType::Local)                                                                \
  F(TableVectorIteratorNext, OperandType::Local, OperandType::Local)                                                   \
  F(TableVectorIteratorFree, OperandType::Local)                                                                       \
  F(TableVectorIteratorGetVPI, OperandType::Local, OperandType::Local)                                                 \
  F(ParallelScanTable, OperandType::UImm2, OperandType::Local, OperandType::Local, OperandType::FunctionId)            \
                                                                                                                       \
  /* Vector Projection Iterator (VPI) */                                                                               \
  F(VPIIsFiltered, OperandType::Local, OperandType::Local)                                                             \
  F(VPIHasNext, OperandType::Local, OperandType::Local)                                                                \
  F(VPIHasNextFiltered, OperandType::Local, OperandType::Local)                                                        \
  F(VPIAdvance, OperandType::Local)                                                                                    \
  F(VPIAdvanceFiltered, OperandType::Local)                                                                            \
<<<<<<< HEAD
  F(VPISetPosition, OperandType::Local, OperandType::Local)                                                                            \
  F(VPISetPositionFiltered, OperandType::Local, OperandType::Local)                                                                            \
=======
  F(VPISetPosition, OperandType::Local, OperandType::Local)                                                            \
  F(VPISetPositionFiltered, OperandType::Local, OperandType::Local)                                                    \
>>>>>>> c516fe56
  F(VPIMatch, OperandType::Local, OperandType::Local)                                                                  \
  F(VPIReset, OperandType::Local)                                                                                      \
  F(VPIResetFiltered, OperandType::Local)                                                                              \
  F(VPIGetSmallInt, OperandType::Local, OperandType::Local, OperandType::UImm4)                                        \
  F(VPIGetInteger, OperandType::Local, OperandType::Local, OperandType::UImm4)                                         \
  F(VPIGetBigInt, OperandType::Local, OperandType::Local, OperandType::UImm4)                                          \
  F(VPIGetReal, OperandType::Local, OperandType::Local, OperandType::UImm4)                                            \
  F(VPIGetDouble, OperandType::Local, OperandType::Local, OperandType::UImm4)                                          \
  F(VPIGetDecimal, OperandType::Local, OperandType::Local, OperandType::UImm4)                                         \
  F(VPIGetSmallIntNull, OperandType::Local, OperandType::Local, OperandType::UImm4)                                    \
  F(VPIGetIntegerNull, OperandType::Local, OperandType::Local, OperandType::UImm4)                                     \
  F(VPIGetBigIntNull, OperandType::Local, OperandType::Local, OperandType::UImm4)                                      \
  F(VPIGetRealNull, OperandType::Local, OperandType::Local, OperandType::UImm4)                                        \
  F(VPIGetDoubleNull, OperandType::Local, OperandType::Local, OperandType::UImm4)                                      \
  F(VPIGetDecimalNull, OperandType::Local, OperandType::Local, OperandType::UImm4)                                     \
  F(VPISetSmallInt, OperandType::Local, OperandType::Local, OperandType::UImm4)                                        \
  F(VPISetInteger, OperandType::Local, OperandType::Local, OperandType::UImm4)                                         \
  F(VPISetBigInt, OperandType::Local, OperandType::Local, OperandType::UImm4)                                          \
  F(VPISetReal, OperandType::Local, OperandType::Local, OperandType::UImm4)                                            \
  F(VPISetDouble, OperandType::Local, OperandType::Local, OperandType::UImm4)                                          \
  F(VPISetDecimal, OperandType::Local, OperandType::Local, OperandType::UImm4)                                         \
  F(VPISetSmallIntNull, OperandType::Local, OperandType::Local, OperandType::UImm4)                                    \
  F(VPISetIntegerNull, OperandType::Local, OperandType::Local, OperandType::UImm4)                                     \
  F(VPISetBigIntNull, OperandType::Local, OperandType::Local, OperandType::UImm4)                                      \
  F(VPISetRealNull, OperandType::Local, OperandType::Local, OperandType::UImm4)                                        \
  F(VPISetDoubleNull, OperandType::Local, OperandType::Local, OperandType::UImm4)                                      \
  F(VPISetDecimalNull, OperandType::Local, OperandType::Local, OperandType::UImm4)                                     \
  F(VPIFilterEqual, OperandType::Local, OperandType::Local, OperandType::UImm4, OperandType::Imm8)                     \
  F(VPIFilterGreaterThan, OperandType::Local, OperandType::Local, OperandType::UImm4, OperandType::Imm8)               \
  F(VPIFilterGreaterThanEqual, OperandType::Local, OperandType::Local, OperandType::UImm4, OperandType::Imm8)          \
  F(VPIFilterLessThan, OperandType::Local, OperandType::Local, OperandType::UImm4, OperandType::Imm8)                  \
  F(VPIFilterLessThanEqual, OperandType::Local, OperandType::Local, OperandType::UImm4, OperandType::Imm8)             \
  F(VPIFilterNotEqual, OperandType::Local, OperandType::Local, OperandType::UImm4, OperandType::Imm8)                  \
                                                                                                                       \
  /* Filter Manager */                                                                                                 \
  F(FilterManagerInit, OperandType::Local)                                                                             \
  F(FilterManagerStartNewClause, OperandType::Local)                                                                   \
  F(FilterManagerInsertFlavor, OperandType::Local, OperandType::FunctionId)                                            \
  F(FilterManagerFinalize, OperandType::Local)                                                                         \
  F(FilterManagerRunFilters, OperandType::Local, OperandType::Local)                                                   \
  F(FilterManagerFree, OperandType::Local)                                                                             \
                                                                                                                       \
  /* SQL type comparisons */                                                                                           \
  F(ForceBoolTruth, OperandType::Local, OperandType::Local)                                                            \
  F(InitBool, OperandType::Local, OperandType::Local)                                                                  \
  F(InitInteger, OperandType::Local, OperandType::Local)                                                               \
  F(InitReal, OperandType::Local, OperandType::Local)                                                                  \
  F(LessThanInteger, OperandType::Local, OperandType::Local, OperandType::Local)                                       \
  F(LessThanEqualInteger, OperandType::Local, OperandType::Local, OperandType::Local)                                  \
  F(GreaterThanInteger, OperandType::Local, OperandType::Local, OperandType::Local)                                    \
  F(GreaterThanEqualInteger, OperandType::Local, OperandType::Local, OperandType::Local)                               \
  F(EqualInteger, OperandType::Local, OperandType::Local, OperandType::Local)                                          \
  F(NotEqualInteger, OperandType::Local, OperandType::Local, OperandType::Local)                                       \
  F(LessThanReal, OperandType::Local, OperandType::Local, OperandType::Local)                                          \
  F(LessThanEqualReal, OperandType::Local, OperandType::Local, OperandType::Local)                                     \
  F(GreaterThanReal, OperandType::Local, OperandType::Local, OperandType::Local)                                       \
  F(GreaterThanEqualReal, OperandType::Local, OperandType::Local, OperandType::Local)                                  \
  F(EqualReal, OperandType::Local, OperandType::Local, OperandType::Local)                                             \
  F(NotEqualReal, OperandType::Local, OperandType::Local, OperandType::Local)                                          \
  F(LessThanString, OperandType::Local, OperandType::Local, OperandType::Local)                                        \
  F(LessThanEqualString, OperandType::Local, OperandType::Local, OperandType::Local)                                   \
  F(GreaterThanString, OperandType::Local, OperandType::Local, OperandType::Local)                                     \
  F(GreaterThanEqualString, OperandType::Local, OperandType::Local, OperandType::Local)                                \
  F(EqualString, OperandType::Local, OperandType::Local, OperandType::Local)                                           \
  F(NotEqualString, OperandType::Local, OperandType::Local, OperandType::Local)                                        \
                                                                                                                       \
  /* SQL value unary operations */                                                                                     \
  F(AbsInteger, OperandType::Local, OperandType::Local)                                                                \
  F(AbsReal, OperandType::Local, OperandType::Local)                                                                   \
  F(ValIsNull, OperandType::Local, OperandType::Local)                                                                 \
  F(ValIsNotNull, OperandType::Local, OperandType::Local)                                                              \
  /* SQL value binary operations */                                                                                    \
  F(AddInteger, OperandType::Local, OperandType::Local, OperandType::Local)                                            \
  F(SubInteger, OperandType::Local, OperandType::Local, OperandType::Local)                                            \
  F(MulInteger, OperandType::Local, OperandType::Local, OperandType::Local)                                            \
  F(DivInteger, OperandType::Local, OperandType::Local, OperandType::Local)                                            \
  F(RemInteger, OperandType::Local, OperandType::Local, OperandType::Local)                                            \
  F(AddReal, OperandType::Local, OperandType::Local, OperandType::Local)                                               \
  F(SubReal, OperandType::Local, OperandType::Local, OperandType::Local)                                               \
  F(MulReal, OperandType::Local, OperandType::Local, OperandType::Local)                                               \
  F(DivReal, OperandType::Local, OperandType::Local, OperandType::Local)                                               \
  F(RemReal, OperandType::Local, OperandType::Local, OperandType::Local)                                               \
                                                                                                                       \
  /* Hashing */                                                                                                        \
  F(HashInt, OperandType::Local, OperandType::Local, OperandType::Local)                                               \
  F(HashReal, OperandType::Local, OperandType::Local, OperandType::Local)                                              \
  F(HashString, OperandType::Local, OperandType::Local, OperandType::Local)                                            \
  F(HashCombine, OperandType::Local, OperandType::Local)                                                               \
                                                                                                                       \
  /* Aggregation Hash Table */                                                                                         \
  F(AggregationHashTableInit, OperandType::Local, OperandType::Local, OperandType::Local)                              \
  F(AggregationHashTableInsert, OperandType::Local, OperandType::Local, OperandType::Local)                            \
  F(AggregationHashTableInsertPartitioned, OperandType::Local, OperandType::Local, OperandType::Local)                 \
  F(AggregationHashTableLookup, OperandType::Local, OperandType::Local, OperandType::Local, OperandType::FunctionId,   \
      OperandType::Local)                                                                                              \
  F(AggregationHashTableProcessBatch, OperandType::Local, OperandType::Local, OperandType::FunctionId,                 \
      OperandType::FunctionId, OperandType::FunctionId, OperandType::FunctionId, OperandType::FunctionId, OperandType::Local)                   \
  F(AggregationHashTableTransferPartitions, OperandType::Local, OperandType::Local, OperandType::Local,                \
      OperandType::FunctionId)                                                                                         \
  F(AggregationHashTableParallelPartitionedScan, OperandType::Local, OperandType::Local, OperandType::Local,           \
      OperandType::FunctionId)                                                                                         \
  F(AggregationHashTableFree, OperandType::Local)                                                                      \
  F(AggregationHashTableIteratorInit, OperandType::Local, OperandType::Local)                                          \
  F(AggregationHashTableIteratorHasNext, OperandType::Local, OperandType::Local)                                       \
  F(AggregationHashTableIteratorNext, OperandType::Local)                                                              \
  F(AggregationHashTableIteratorGetRow, OperandType::Local, OperandType::Local)                                        \
  F(AggregationHashTableIteratorFree, OperandType::Local)                                                              \
  F(AggregationOverflowPartitionIteratorHasNext, OperandType::Local, OperandType::Local)                               \
  F(AggregationOverflowPartitionIteratorNext, OperandType::Local)                                                      \
  F(AggregationOverflowPartitionIteratorGetHash, OperandType::Local, OperandType::Local)                               \
  F(AggregationOverflowPartitionIteratorGetRow, OperandType::Local, OperandType::Local)                                \
  /* Aggregates */                                                                                                     \
  F(CountAggregateInit, OperandType::Local)                                                                            \
  F(CountAggregateAdvance, OperandType::Local, OperandType::Local)                                                     \
  F(CountAggregateMerge, OperandType::Local, OperandType::Local)                                                       \
  F(CountAggregateReset, OperandType::Local)                                                                           \
  F(CountAggregateGetResult, OperandType::Local, OperandType::Local)                                                   \
  F(CountAggregateFree, OperandType::Local)                                                                            \
  F(CountStarAggregateInit, OperandType::Local)                                                                        \
  F(CountStarAggregateAdvance, OperandType::Local, OperandType::Local)                                                 \
  F(CountStarAggregateMerge, OperandType::Local, OperandType::Local)                                                   \
  F(CountStarAggregateReset, OperandType::Local)                                                                       \
  F(CountStarAggregateGetResult, OperandType::Local, OperandType::Local)                                               \
  F(CountStarAggregateFree, OperandType::Local)                                                                        \
  F(IntegerSumAggregateInit, OperandType::Local)                                                                       \
  F(IntegerSumAggregateAdvance, OperandType::Local, OperandType::Local)                                                \
  F(IntegerSumAggregateMerge, OperandType::Local, OperandType::Local)                                                  \
  F(IntegerSumAggregateReset, OperandType::Local)                                                                      \
  F(IntegerSumAggregateGetResult, OperandType::Local, OperandType::Local)                                              \
  F(IntegerSumAggregateFree, OperandType::Local)                                                                       \
  F(IntegerMaxAggregateInit, OperandType::Local)                                                                       \
  F(IntegerMaxAggregateAdvance, OperandType::Local, OperandType::Local)                                                \
  F(IntegerMaxAggregateMerge, OperandType::Local, OperandType::Local)                                                  \
  F(IntegerMaxAggregateReset, OperandType::Local)                                                                      \
  F(IntegerMaxAggregateGetResult, OperandType::Local, OperandType::Local)                                              \
  F(IntegerMaxAggregateFree, OperandType::Local)                                                                       \
  F(IntegerMinAggregateInit, OperandType::Local)                                                                       \
  F(IntegerMinAggregateAdvance, OperandType::Local, OperandType::Local)                                                \
  F(IntegerMinAggregateMerge, OperandType::Local, OperandType::Local)                                                  \
  F(IntegerMinAggregateReset, OperandType::Local)                                                                      \
  F(IntegerMinAggregateGetResult, OperandType::Local, OperandType::Local)                                              \
  F(IntegerMinAggregateFree, OperandType::Local)                                                                       \
  F(AvgAggregateInit, OperandType::Local)                                                                              \
  F(AvgAggregateAdvance, OperandType::Local, OperandType::Local)                                                       \
  F(AvgAggregateMerge, OperandType::Local, OperandType::Local)                                                         \
  F(AvgAggregateReset, OperandType::Local)                                                                             \
  F(AvgAggregateGetResult, OperandType::Local, OperandType::Local)                                                     \
  F(AvgAggregateFree, OperandType::Local)                                                                              \
  F(RealSumAggregateInit, OperandType::Local)                                                                          \
  F(RealSumAggregateAdvance, OperandType::Local, OperandType::Local)                                                   \
  F(RealSumAggregateMerge, OperandType::Local, OperandType::Local)                                                     \
  F(RealSumAggregateReset, OperandType::Local)                                                                         \
  F(RealSumAggregateGetResult, OperandType::Local, OperandType::Local)                                                 \
  F(RealSumAggregateFree, OperandType::Local)                                                                          \
  F(RealMaxAggregateInit, OperandType::Local)                                                                          \
  F(RealMaxAggregateAdvance, OperandType::Local, OperandType::Local)                                                   \
  F(RealMaxAggregateMerge, OperandType::Local, OperandType::Local)                                                     \
  F(RealMaxAggregateReset, OperandType::Local)                                                                         \
  F(RealMaxAggregateGetResult, OperandType::Local, OperandType::Local)                                                 \
  F(RealMaxAggregateFree, OperandType::Local)                                                                          \
  F(RealMinAggregateInit, OperandType::Local)                                                                          \
  F(RealMinAggregateAdvance, OperandType::Local, OperandType::Local)                                                   \
  F(RealMinAggregateMerge, OperandType::Local, OperandType::Local)                                                     \
  F(RealMinAggregateReset, OperandType::Local)                                                                         \
  F(RealMinAggregateGetResult, OperandType::Local, OperandType::Local)                                                 \
  F(RealMinAggregateFree, OperandType::Local)                                                                          \
                                                                                                                       \
  /* Hash Joins */                                                                                                     \
  F(JoinHashTableInit, OperandType::Local, OperandType::Local, OperandType::Local)                                     \
  F(JoinHashTableAllocTuple, OperandType::Local, OperandType::Local, OperandType::Local)                               \
  F(JoinHashTableBuild, OperandType::Local)                                                                            \
  F(JoinHashTableBuildParallel, OperandType::Local, OperandType::Local, OperandType::Local)                            \
  F(JoinHashTableFree, OperandType::Local)                                                                             \
  F(JoinHashTableVectorProbeInit, OperandType::Local, OperandType::Local)                                              \
  F(JoinHashTableVectorProbePrepare, OperandType::Local, OperandType::Local, OperandType::FunctionId)                  \
  F(JoinHashTableVectorProbeGetNextOutput, OperandType::Local, OperandType::Local, OperandType::Local,                 \
      OperandType::FunctionId)                                                                                         \
  F(JoinHashTableVectorProbeFree, OperandType::Local)                                                                  \
                                                                                                                       \
  /* Sorting */                                                                                                        \
  F(SorterInit, OperandType::Local, OperandType::Local, OperandType::FunctionId, OperandType::Local)                   \
  F(SorterAllocTuple, OperandType::Local, OperandType::Local)                                                          \
  F(SorterAllocTupleTopK, OperandType::Local, OperandType::Local)                                                      \
  F(SorterAllocTupleTopKFinish, OperandType::Local, OperandType::Local)                                                \
  F(SorterSort, OperandType::Local)                                                                                    \
  F(SorterSortParallel, OperandType::Local, OperandType::Local, OperandType::Local)                                    \
  F(SorterSortTopKParallel, OperandType::Local, OperandType::Local, OperandType::Local, OperandType::Local)            \
  F(SorterFree, OperandType::Local)                                                                                    \
  F(SorterIteratorInit, OperandType::Local, OperandType::Local)                                                        \
  F(SorterIteratorGetRow, OperandType::Local, OperandType::Local)                                                      \
  F(SorterIteratorHasNext, OperandType::Local, OperandType::Local)                                                     \
  F(SorterIteratorNext, OperandType::Local)                                                                            \
  F(SorterIteratorFree, OperandType::Local)                                                                            \
                                                                                                                       \
  /* Trig functions */                                                                                                 \
  F(Pi, OperandType::Local)                                                                                            \
  F(E, OperandType::Local)                                                                                             \
  F(Acos, OperandType::Local, OperandType::Local)                                                                      \
  F(Asin, OperandType::Local, OperandType::Local)                                                                      \
  F(Atan, OperandType::Local, OperandType::Local)                                                                      \
  F(Atan2, OperandType::Local, OperandType::Local, OperandType::Local)                                                 \
  F(Cos, OperandType::Local, OperandType::Local)                                                                       \
  F(Cot, OperandType::Local, OperandType::Local)                                                                       \
  F(Sin, OperandType::Local, OperandType::Local)                                                                       \
  F(Tan, OperandType::Local, OperandType::Local)                                                                       \
  F(Cosh, OperandType::Local, OperandType::Local)                                                                      \
  F(Tanh, OperandType::Local, OperandType::Local)                                                                      \
  F(Sinh, OperandType::Local, OperandType::Local)                                                                      \
  F(Sqrt, OperandType::Local, OperandType::Local)                                                                      \
  F(Cbrt, OperandType::Local, OperandType::Local)                                                                      \
  F(Exp, OperandType::Local, OperandType::Local)                                                                       \
  F(Ceil, OperandType::Local, OperandType::Local)                                                                      \
  F(Floor, OperandType::Local, OperandType::Local)                                                                     \
  F(Truncate, OperandType::Local, OperandType::Local)                                                                  \
  F(Ln, OperandType::Local, OperandType::Local)                                                                        \
  F(Log2, OperandType::Local, OperandType::Local)                                                                      \
  F(Log10, OperandType::Local, OperandType::Local)                                                                     \
  F(Sign, OperandType::Local, OperandType::Local)                                                                      \
  F(Radians, OperandType::Local, OperandType::Local)                                                                   \
  F(Degrees, OperandType::Local, OperandType::Local)                                                                   \
  F(Round, OperandType::Local, OperandType::Local)                                                                     \
  F(RoundUpTo, OperandType::Local, OperandType::Local, OperandType::Local)                                             \
  F(Log, OperandType::Local, OperandType::Local, OperandType::Local)                                                   \
  F(Pow, OperandType::Local, OperandType::Local, OperandType::Local)                                                   \
                                                                                                                       \
  /* String functions */                                                                                               \
  F(Left, OperandType::Local, OperandType::Local, OperandType::Local, OperandType::Local)                              \
  F(Length, OperandType::Local, OperandType::Local, OperandType::Local)                                                \
  F(Lower, OperandType::Local, OperandType::Local, OperandType::Local)                                                 \
  F(LPad, OperandType::Local, OperandType::Local, OperandType::Local, OperandType::Local, OperandType::Local)          \
  F(LTrim, OperandType::Local, OperandType::Local, OperandType::Local, OperandType::Local)                             \
  F(Repeat, OperandType::Local, OperandType::Local, OperandType::Local, OperandType::Local)                            \
  F(Reverse, OperandType::Local, OperandType::Local, OperandType::Local)                                               \
  F(Right, OperandType::Local, OperandType::Local, OperandType::Local, OperandType::Local)                             \
  F(RPad, OperandType::Local, OperandType::Local, OperandType::Local, OperandType::Local, OperandType::Local)          \
  F(RTrim, OperandType::Local, OperandType::Local, OperandType::Local, OperandType::Local)                             \
  F(SplitPart, OperandType::Local, OperandType::Local, OperandType::Local, OperandType::Local, OperandType::Local)     \
  F(Substring, OperandType::Local, OperandType::Local, OperandType::Local, OperandType::Local, OperandType::Local)     \
  F(Trim, OperandType::Local, OperandType::Local, OperandType::Local, OperandType::Local)                              \
  F(Upper, OperandType::Local, OperandType::Local, OperandType::Local)

// clang-format on

/// The single enumeration of all possible bytecode instructions
enum class Bytecode : u32 {
#define DECLARE_OP(inst, ...) inst,
  BYTECODE_LIST(DECLARE_OP)
#undef DECLARE_OP
#define COUNT_OP(inst, ...) +1
      Last = -1 BYTECODE_LIST(COUNT_OP)
#undef COUNT_OP
};

/// Helper class for querying/interacting with bytecode instructions
class Bytecodes {
 public:
  // The total number of bytecode instructions
  static constexpr const u32 kBytecodeCount =
      static_cast<u32>(Bytecode::Last) + 1;

  static constexpr u32 NumBytecodes() { return kBytecodeCount; }

  // Return the maximum length of any bytecode instruction in bytes
  static u32 MaxBytecodeNameLength();

  // Returns the string representation of the given bytecode
  static const char *ToString(Bytecode bytecode) {
    return kBytecodeNames[static_cast<u32>(bytecode)];
  }

  // Return the number of operands a bytecode accepts
  static u32 NumOperands(Bytecode bytecode) {
    return kBytecodeOperandCounts[static_cast<u32>(bytecode)];
  }

  // Return an array of the operand types to the given bytecode
  static const OperandType *GetOperandTypes(Bytecode bytecode) {
    return kBytecodeOperandTypes[static_cast<u32>(bytecode)];
  }

  // Return an array of the sizes of all operands to the given bytecode
  static const OperandSize *GetOperandSizes(Bytecode bytecode) {
    return kBytecodeOperandSizes[static_cast<u32>(bytecode)];
  }

  // Return the type of the Nth operand to the given bytecode
  static OperandType GetNthOperandType(Bytecode bytecode, u32 operand_index) {
    TPL_ASSERT(operand_index < NumOperands(bytecode),
               "Accessing out-of-bounds operand number for bytecode");
    return GetOperandTypes(bytecode)[operand_index];
  }

  // Return the type of the Nth operand to the given bytecode
  static OperandSize GetNthOperandSize(Bytecode bytecode, u32 operand_index) {
    TPL_ASSERT(operand_index < NumOperands(bytecode),
               "Accessing out-of-bounds operand number for bytecode");
    return GetOperandSizes(bytecode)[operand_index];
  }

  // Return the offset of the Nth operand of the given bytecode
  static u32 GetNthOperandOffset(Bytecode bytecode, u32 operand_index);

  // Return the name of the bytecode handler function for this bytecode
  static const char *GetBytecodeHandlerName(Bytecode bytecode) {
    return kBytecodeHandlerName[ToByte(bytecode)];
  }

  // Converts the given bytecode to a single-byte representation
  static constexpr std::underlying_type_t<Bytecode> ToByte(Bytecode bytecode) {
    TPL_ASSERT(bytecode <= Bytecode::Last, "Invalid bytecode");
    return static_cast<std::underlying_type_t<Bytecode>>(bytecode);
  }

  // Converts the given unsigned byte into the associated bytecode
  static constexpr Bytecode FromByte(std::underlying_type_t<Bytecode> val) {
    auto bytecode = static_cast<Bytecode>(val);
    TPL_ASSERT(bytecode <= Bytecode::Last, "Invalid bytecode");
    return bytecode;
  }

  static constexpr bool IsJump(Bytecode bytecode) {
    return (bytecode == Bytecode::Jump || bytecode == Bytecode::JumpIfFalse ||
            bytecode == Bytecode::JumpIfTrue);
  }

  static constexpr bool IsCall(Bytecode bytecode) {
    return bytecode == Bytecode::Call;
  }

  static constexpr bool IsTerminal(Bytecode bytecode) {
    return bytecode == Bytecode::Jump || bytecode == Bytecode::Return;
  }

 private:
  static const char *kBytecodeNames[];
  static u32 kBytecodeOperandCounts[];
  static const OperandType *kBytecodeOperandTypes[];
  static const OperandSize *kBytecodeOperandSizes[];
  static const char *kBytecodeHandlerName[];
};

}  // namespace tpl::vm<|MERGE_RESOLUTION|>--- conflicted
+++ resolved
@@ -109,13 +109,8 @@
   F(VPIHasNextFiltered, OperandType::Local, OperandType::Local)                                                        \
   F(VPIAdvance, OperandType::Local)                                                                                    \
   F(VPIAdvanceFiltered, OperandType::Local)                                                                            \
-<<<<<<< HEAD
-  F(VPISetPosition, OperandType::Local, OperandType::Local)                                                                            \
-  F(VPISetPositionFiltered, OperandType::Local, OperandType::Local)                                                                            \
-=======
   F(VPISetPosition, OperandType::Local, OperandType::Local)                                                            \
   F(VPISetPositionFiltered, OperandType::Local, OperandType::Local)                                                    \
->>>>>>> c516fe56
   F(VPIMatch, OperandType::Local, OperandType::Local)                                                                  \
   F(VPIReset, OperandType::Local)                                                                                      \
   F(VPIResetFiltered, OperandType::Local)                                                                              \
