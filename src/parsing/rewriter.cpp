--- conflicted
+++ resolved
@@ -35,11 +35,7 @@
                             ast::BuiltinType::Kind kind) {
   auto *type = ast::BuiltinType::Get(ctx, kind);
   auto type_ident = ctx->GetIdentifier(type->GetTplName());
-<<<<<<< HEAD
-  auto type_expr = ctx->node_factory()->NewIdentifierExpr(pos, type_ident);
-=======
   auto type_expr = ctx->GetNodeFactory()->NewIdentifierExpr(pos, type_ident);
->>>>>>> 20779722
   return DeclareVarNoInit(ctx, pos, name, type_expr);
 }
 
