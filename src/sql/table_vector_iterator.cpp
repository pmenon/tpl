#include "sql/table_vector_iterator.h"
<<<<<<< HEAD

#include <numeric>
#include <utility>
#include <vector>

#include "logging/logger.h"

namespace tpl::sql {

// Iterate over the table and select all columns
TableVectorIterator::TableVectorIterator(const u16 table_id)
    : block_iterator_(table_id) {}

// Iterate over the table, but only select the given columns
TableVectorIterator::TableVectorIterator(const u16 table_id,
                                         std::vector<u32> column_indexes)
    : column_indexes_(std::move(column_indexes)), block_iterator_(table_id) {}

// Iterate over the table, but only select the given columns. Called from the
// VM, hence the funky array syntax.
TableVectorIterator::TableVectorIterator(const u16 table_id, const u32 num_cols,
                                         u32 column_indexes[])
    : column_indexes_(column_indexes, column_indexes + num_cols),
      block_iterator_(table_id) {}

bool TableVectorIterator::Init() {
  // If we can't initialize the block iterator, fail
  if (!block_iterator_.Init()) {
    return false;
  }

  // The table schema
  const auto &table_schema = block_iterator_.table()->schema();

  // If the column indexes vector is empty, select all the columns
  if (column_indexes_.empty()) {
    column_indexes_.resize(table_schema.num_columns());
    std::iota(column_indexes_.begin(), column_indexes_.end(), u32{0});
  }

  // Collect column metadata for the iterators
  std::vector<const Schema::ColumnInfo *> col_infos(column_indexes_.size());
  for (u32 idx = 0; idx < column_indexes_.size(); idx++) {
    col_infos[idx] = table_schema.GetColumnInfo(idx);
  }

  // Configure the vector projection
  vector_projection_.Setup(col_infos, kDefaultVectorSize);

  // Create the column iterators
  column_iterators_.reserve(col_infos.size());
  for (const auto *col_info : col_infos) {
    column_iterators_.emplace_back(col_info);
  }

  // All good
  return true;
=======
#include "sql/execution_structures.h"

namespace tpl::sql {

using namespace terrier;

TableVectorIterator::TableVectorIterator(const storage::SqlTable &table,
                                         const catalog::Schema &schema,
                                         transaction::TransactionContext *txn)
    : table_(table),
      schema_(schema),
      txn_(txn),
      initializer_(GetInitializer(table, schema)),
      iter_(table.begin()),
      null_txn_(txn == nullptr) {
  // Get the column oids for the projected columns
  std::vector<catalog::col_oid_t> col_oids;
  const std::vector<catalog::Schema::Column> &columns = schema.GetColumns();
  for (const auto &col : columns) {
    col_oids.emplace_back(col.GetOid());
  }
  // Allocated a buffer.
  buffer_ = common::AllocationUtil::AllocateAligned(
      initializer_.first.ProjectedColumnsSize());
  // Initilize the projected columns
  projected_columns_ = initializer_.first.Initialize(buffer_);
>>>>>>> c50bfb8e
}

// Helper method to get the PC initialiazer.
std::pair<storage::ProjectedColumnsInitializer, storage::ProjectionMap>
TableVectorIterator::GetInitializer(const storage::SqlTable &table,
                                    const catalog::Schema &schema) {
  std::vector<catalog::col_oid_t> col_oids;
  const std::vector<catalog::Schema::Column> &columns = schema.GetColumns();
  for (const auto &col : columns) {
    col_oids.emplace_back(col.GetOid());
  }
  return table.InitializerForProjectedColumns(col_oids, kDefaultVectorSize);
}

bool TableVectorIterator::Advance() {
<<<<<<< HEAD
  //
  // First, we try to advance all the column iterators. We issue Advance()
  // calls to **all** column iterators to make sure they're consistent. If we're
  // able to advance all the column iterators, then we're certain there is
  // another vector of input; in this case, we just need to set up the
  // vector projection iterator with the new data and finish.
  //
  // Typically, either all column iterators can advance or non advance. If any
  // one of the column iterators says they're out of data, we advance the
  // table's block iterator looking for another block of input data. If there is
  // another block, we refresh the column iterators with the new block and
  // notify the vector projection of the new column data.
  //
  // If we are unable to advance the column iterators and the table's block
  // iterator, there isn't any more data to iterate over.
  //

  bool advanced = true;
  for (auto &col_iter : column_iterators_) {
    advanced &= col_iter.Advance();
  }

  if (advanced) {
    RefreshVectorProjection();
    return true;
  }

  // Check block iterator
  if (block_iterator_.Advance()) {
    const Table::Block *block = block_iterator_.current_block();
    for (u32 i = 0; i < column_iterators_.size(); i++) {
      const ColumnSegment *col = block->GetColumnData(i);
      column_iterators_[i].Reset(col);
=======
  // First check if the iterator ended.
  if (iter_ == table_.end()) {
    // If so, try to commit if we were the ones who created this transaction.
    if (null_txn_ && txn_ != nullptr) {
      auto *exec = ExecutionStructures::Instance();
      exec->GetTxnManager()->Commit(txn_, [](void *) { return; }, nullptr);
      txn_ = nullptr;
>>>>>>> c50bfb8e
    }
    // End the iteration.
    return false;
  }
  // TODO(Amadou): This is a temporary fix until transactions are part of the
  // language.
  // Begin a new transaction if none was passed in.
  if (txn_ == nullptr) {
    auto *exec = ExecutionStructures::Instance();
    txn_ = exec->GetTxnManager()->BeginTransaction();
  }
  // Scan the table a set the projected column.
  table_.Scan(txn_, &iter_, projected_columns_);
  vector_projection_iterator_.SetProjectedColumn(projected_columns_);
  return true;
}

}  // namespace tpl::sql<|MERGE_RESOLUTION|>--- conflicted
+++ resolved
@@ -1,63 +1,4 @@
 #include "sql/table_vector_iterator.h"
-<<<<<<< HEAD
-
-#include <numeric>
-#include <utility>
-#include <vector>
-
-#include "logging/logger.h"
-
-namespace tpl::sql {
-
-// Iterate over the table and select all columns
-TableVectorIterator::TableVectorIterator(const u16 table_id)
-    : block_iterator_(table_id) {}
-
-// Iterate over the table, but only select the given columns
-TableVectorIterator::TableVectorIterator(const u16 table_id,
-                                         std::vector<u32> column_indexes)
-    : column_indexes_(std::move(column_indexes)), block_iterator_(table_id) {}
-
-// Iterate over the table, but only select the given columns. Called from the
-// VM, hence the funky array syntax.
-TableVectorIterator::TableVectorIterator(const u16 table_id, const u32 num_cols,
-                                         u32 column_indexes[])
-    : column_indexes_(column_indexes, column_indexes + num_cols),
-      block_iterator_(table_id) {}
-
-bool TableVectorIterator::Init() {
-  // If we can't initialize the block iterator, fail
-  if (!block_iterator_.Init()) {
-    return false;
-  }
-
-  // The table schema
-  const auto &table_schema = block_iterator_.table()->schema();
-
-  // If the column indexes vector is empty, select all the columns
-  if (column_indexes_.empty()) {
-    column_indexes_.resize(table_schema.num_columns());
-    std::iota(column_indexes_.begin(), column_indexes_.end(), u32{0});
-  }
-
-  // Collect column metadata for the iterators
-  std::vector<const Schema::ColumnInfo *> col_infos(column_indexes_.size());
-  for (u32 idx = 0; idx < column_indexes_.size(); idx++) {
-    col_infos[idx] = table_schema.GetColumnInfo(idx);
-  }
-
-  // Configure the vector projection
-  vector_projection_.Setup(col_infos, kDefaultVectorSize);
-
-  // Create the column iterators
-  column_iterators_.reserve(col_infos.size());
-  for (const auto *col_info : col_infos) {
-    column_iterators_.emplace_back(col_info);
-  }
-
-  // All good
-  return true;
-=======
 #include "sql/execution_structures.h"
 
 namespace tpl::sql {
@@ -84,7 +25,6 @@
       initializer_.first.ProjectedColumnsSize());
   // Initilize the projected columns
   projected_columns_ = initializer_.first.Initialize(buffer_);
->>>>>>> c50bfb8e
 }
 
 // Helper method to get the PC initialiazer.
@@ -100,41 +40,6 @@
 }
 
 bool TableVectorIterator::Advance() {
-<<<<<<< HEAD
-  //
-  // First, we try to advance all the column iterators. We issue Advance()
-  // calls to **all** column iterators to make sure they're consistent. If we're
-  // able to advance all the column iterators, then we're certain there is
-  // another vector of input; in this case, we just need to set up the
-  // vector projection iterator with the new data and finish.
-  //
-  // Typically, either all column iterators can advance or non advance. If any
-  // one of the column iterators says they're out of data, we advance the
-  // table's block iterator looking for another block of input data. If there is
-  // another block, we refresh the column iterators with the new block and
-  // notify the vector projection of the new column data.
-  //
-  // If we are unable to advance the column iterators and the table's block
-  // iterator, there isn't any more data to iterate over.
-  //
-
-  bool advanced = true;
-  for (auto &col_iter : column_iterators_) {
-    advanced &= col_iter.Advance();
-  }
-
-  if (advanced) {
-    RefreshVectorProjection();
-    return true;
-  }
-
-  // Check block iterator
-  if (block_iterator_.Advance()) {
-    const Table::Block *block = block_iterator_.current_block();
-    for (u32 i = 0; i < column_iterators_.size(); i++) {
-      const ColumnSegment *col = block->GetColumnData(i);
-      column_iterators_[i].Reset(col);
-=======
   // First check if the iterator ended.
   if (iter_ == table_.end()) {
     // If so, try to commit if we were the ones who created this transaction.
@@ -142,7 +47,6 @@
       auto *exec = ExecutionStructures::Instance();
       exec->GetTxnManager()->Commit(txn_, [](void *) { return; }, nullptr);
       txn_ = nullptr;
->>>>>>> c50bfb8e
     }
     // End the iteration.
     return false;
