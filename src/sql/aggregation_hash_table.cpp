--- conflicted
+++ resolved
@@ -212,26 +212,6 @@
   }
 }
 
-void AggregationHashTable::ProcessBatchArray(VectorProjectionIterator *iters[], BatchHashFn batch_hash_fn,
-                       BatchKeyEqFn batch_key_eq_fn, BatchInitAggFn batch_init_agg_fn,
-                       BatchAdvanceAggFn batch_advance_agg_fn, KeyEqFn single_key_eq_fn, bool partitioned) {
-  // Allocate all required batch state, but only on first invocation.
-  if (TPL_UNLIKELY(batch_state_ == nullptr)) {
-    batch_state_ =
-        memory_->NewObject<BatchProcessState>(std::unique_ptr<libcount::HLL>(
-            libcount::HLL::Create(kDefaultHLLPrecision)));
-  }
-
-  // Launch
-  if (iters[0]->IsFiltered()) {
-    ProcessBatchArrayImpl<true>(iters, batch_hash_fn, batch_key_eq_fn, batch_init_agg_fn,
-                           batch_advance_agg_fn, single_key_eq_fn, partitioned);
-  } else {
-    ProcessBatchArrayImpl<false>(iters, batch_hash_fn, batch_key_eq_fn, batch_init_agg_fn,
-                                 batch_advance_agg_fn, single_key_eq_fn, partitioned);
-  }
-}
-
 template <bool VPIIsFiltered>
 void AggregationHashTable::ProcessBatchImpl(
     VectorProjectionIterator *iters[],
@@ -261,30 +241,6 @@
   iters[0]->Reset();
 }
 
-template <bool VPIIsFiltered>
-void AggregationHashTable::ProcessBatchArrayImpl(VectorProjectionIterator *iters[], BatchHashFn batch_hash_fn,
-                                             BatchKeyEqFn batch_key_eq_fn, BatchInitAggFn batch_init_agg_fn,
-                                             BatchAdvanceAggFn batch_advance_agg_fn, KeyEqFn single_key_eq_fn, bool partitioned) {
-  // Compute the hashes
-  ComputeHashBatch<VPIIsFiltered>(iters, batch_hash_fn);
-
-  // Try to find associated groups for all input tuples
-  const u32 found_groups = FindGroupsBatch<VPIIsFiltered>(iters, batch_key_eq_fn);
-  iters[0]->Reset();
-
-  // Create aggregates for those tuples that didn't find a match
-  if (partitioned) {
-    CreateMissingGroupsBatch<VPIIsFiltered, true>(iters, batch_key_eq_fn, single_key_eq_fn, batch_init_agg_fn);
-  } else {
-    CreateMissingGroupsBatch<VPIIsFiltered, false>(iters, batch_key_eq_fn, single_key_eq_fn, batch_init_agg_fn);
-  }
-  iters[0]->Reset();
-
-  // Advance the aggregates for all tuples that did find a match
-  AdvanceGroupsBatch<VPIIsFiltered>(iters, found_groups, batch_advance_agg_fn);
-  iters[0]->Reset();
-}
-
 // The functions below marked NEVER_INLINE are done so on purpose. Adding them
 // improves instruction locality by reducing the code size for vectorized
 // components. It predictably yields 5-10% improvements to performance to
@@ -295,28 +251,7 @@
     VectorProjectionIterator *iters[],
     const AggregationHashTable::VecHashFn vec_hash_fn) {
   auto &hashes = batch_state_->hashes;
-<<<<<<< HEAD
   vec_hash_fn(hashes.data(), iters);
-=======
-  if constexpr (VPIIsFiltered) {
-    for (u32 idx = 0; iters[0]->HasNextFiltered();
-         iters[0]->AdvanceFiltered()) {
-      hashes[idx++] = hash_fn(iters);
-    }
-  } else { // NOLINT
-    for (u32 idx = 0; iters[0]->HasNext(); iters[0]->Advance()) {
-      hashes[idx++] = hash_fn(iters);
-    }
-  }
->>>>>>> 55031444
-}
-
-template <bool VPIIsFiltered>
-NEVER_INLINE void AggregationHashTable::ComputeHashBatch(
-    VectorProjectionIterator *iters[],
-    const AggregationHashTable::BatchHashFn batch_hash_fn) {
-  auto &hashes = batch_state_->hashes;
-  batch_hash_fn(iters, hashes.data());
 }
 
 template <bool VPIIsFiltered>
@@ -332,23 +267,6 @@
     if (found == 0) break;
     batch_state_->key_not_eq.clear();
     keys_equal += CheckKeyEquality<VPIIsFiltered>(iters, found, vec_key_eq_fn);
-  }
-  return keys_equal;
-}
-
-template <bool VPIIsFiltered>
-NEVER_INLINE u32 AggregationHashTable::FindGroupsBatch(
-    VectorProjectionIterator *iters[],
-    const AggregationHashTable::BatchKeyEqFn batch_key_eq_fn) {
-  batch_state_->key_not_eq.clear();
-  batch_state_->groups_not_found.clear();
-  u32 found = LookupInitial(iters[0]->num_selected());
-  u32 keys_equal = CheckKeyEqualityBatch<VPIIsFiltered>(iters, found, batch_key_eq_fn);
-  while (!batch_state_->key_not_eq.empty()) {
-    found = FollowNext();
-    if (found == 0) break;
-    batch_state_->key_not_eq.clear();
-    keys_equal += CheckKeyEqualityBatch<VPIIsFiltered>(iters, found, batch_key_eq_fn);
   }
   return keys_equal;
 }
@@ -435,43 +353,6 @@
       key_not_eq.append(groups_found[i]);
     }
   }
-<<<<<<< HEAD
-=======
-  return matched;
-}
-
-template <bool VPIIsFiltered>
-NEVER_INLINE u32 AggregationHashTable::CheckKeyEqualityBatch(
-    VectorProjectionIterator *iters[], const u32 num_elems,
-    const AggregationHashTable::BatchKeyEqFn batch_key_eq_fn) {
-  auto &entries = batch_state_->entries;
-  auto groups_found = batch_state_->groups_found;
-  auto &key_not_eq = batch_state_->key_not_eq;
-
-  // Gather information for the TPL batch_key_eq_fn
-  byte * payloads[num_elems];
-  u32 indexes[num_elems];
-  char matches[num_elems];
-  for (u32 i = 0; i < num_elems; i++) {
-    const u32 index = groups_found[i];
-    HashTableEntry *entry = entries[index];
-    payloads[i] = entry->payload;
-    indexes[i] = static_cast<i32>(index);
-    matches[i] = 0;
-  }
-  // Call the key_eq_gn
-  batch_key_eq_fn(payloads, iters, indexes, matches, num_elems);
-
-  // Set the groups
-  u32 matched = 0;
-  for (uint32_t i = 0; i < num_elems; i++) {
-    if (matches[i] != 0) {
-      groups_found[matched++] = indexes[i];
-    } else {
-      key_not_eq.append(indexes[i]);
-    }
-  }
->>>>>>> 55031444
   return matched;
 }
 
@@ -532,45 +413,6 @@
   }
 }
 
-template <bool VPIIsFiltered, bool Partitioned>
-NEVER_INLINE void AggregationHashTable::CreateMissingGroupsBatch(
-    VectorProjectionIterator *iters[],
-    const AggregationHashTable::BatchKeyEqFn batch_key_eq_fn,
-    const AggregationHashTable::KeyEqFn single_key_eq_fn,
-    const AggregationHashTable::BatchInitAggFn batch_init_agg_fn) {
-  const auto &hashes = batch_state_->hashes;
-  const auto &groups_not_found = batch_state_->groups_not_found;
-  auto &entries = batch_state_->entries;
-
-  uint32_t num_elems = 0;
-  std::vector<byte*> payloads(groups_not_found.size());
-  std::vector<uint32_t> indexes(groups_not_found.size());
-  for (u32 i = 0; i < u32(groups_not_found.size()); i++) {
-    const auto index = groups_not_found[i];
-
-    // Position the iterator to the tuple we're inserting
-    iters[0]->SetPosition<VPIIsFiltered>(index);
-
-    // But before we insert, check if already inserted
-    const hash_t hash = hashes[index];
-    if (auto *entry = LookupEntryInternal(hash, single_key_eq_fn, iters)) {
-      entries[index] = entry;
-      continue;
-    }
-    // Initialize
-    num_elems++;
-    if constexpr (Partitioned) {
-      batch_init_agg_fn(InsertPartitioned(hash), iters);
-    } else { // NOLINT
-      batch_init_agg_fn(Insert(hash), iters);
-    }
-  }
-  // Make the TPL call
-  std::cout << "Got num_elems = " << num_elems << std::endl;
-  //if (num_elems) batch_init_agg_fn(payloads.data(), iters, indexes.data(), num_elems);
-  std::cout << "Got num_elems = " << num_elems << std::endl;
-}
-
 template <bool VPIIsFiltered>
 NEVER_INLINE void AggregationHashTable::AdvanceGroups(
     VectorProjectionIterator *iters[], const u32 num_groups,
@@ -586,25 +428,6 @@
     payloads[i] = entry->payload;
   }
   vec_advance_agg_fn(payloads.data(), iters, groups_found.data(), num_groups);
-}
-
-template <bool VPIIsFiltered>
-NEVER_INLINE void AggregationHashTable::AdvanceGroupsBatch(
-    VectorProjectionIterator *iters[], const u32 num_groups,
-    const AggregationHashTable::BatchAdvanceAggFn batch_advance_agg_fn) {
-  const auto &entries = batch_state_->entries;
-  const auto &groups_found = batch_state_->groups_found;
-
-  // Gather info for the TPL call
-  byte* payloads[num_groups];
-  int32_t indexes[num_groups];
-  for (u32 i = 0; i < num_groups; i++) {
-    const auto index = groups_found[i];
-    HashTableEntry *entry = entries[index];
-    payloads[i] = entry->payload;
-    indexes[i] = index;
-  }
-  batch_advance_agg_fn(payloads, iters, indexes, num_groups);
 }
 
 void AggregationHashTable::TransferMemoryAndPartitions(
