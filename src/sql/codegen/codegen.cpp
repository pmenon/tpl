#include "sql/codegen/codegen.h"

#include "spdlog/fmt/fmt.h"

#include "ast/ast_node_factory.h"
#include "ast/builtins.h"
#include "ast/context.h"
#include "ast/type.h"
#include "common/exception.h"

namespace tpl::sql::codegen {

//===----------------------------------------------------------------------===//
//
// Scopes
//
//===----------------------------------------------------------------------===//

std::string CodeGen::LexicalScope::GetFreshName(const std::string &name) {
  // Attempt insert.
  auto insert_result = names_.insert(std::make_pair(name, 1));
  if (insert_result.second) {
    return insert_result.first->getKey().str();
  }
  // Duplicate found. Find a new version that hasn't already been declared.
  uint64_t &id = insert_result.first->getValue();
  while (true) {
    auto next_name = name + std::to_string(id++);
    if (names_.find(next_name) == names_.end()) {
      return next_name;
    }
  }
}

//===----------------------------------------------------------------------===//
//
// Code Generator
//
//===----------------------------------------------------------------------===//

CodeGen::CodeGen(CompilationUnit *container)
    : container_(container),
      position_{0, 0},
      num_cached_scopes_(0),
      scope_(nullptr),
      function_(nullptr) {
  // Create the scopes.
  for (uint32_t i = 0; i < scope_cache_.max_size(); i++) {
    scope_cache_[i] = std::make_unique<LexicalScope>(nullptr);
  }
  num_cached_scopes_ = kDefaultScopeCacheSize;
  EnterScope();
}

CodeGen::~CodeGen() { ExitScope(); }

ast::Expr *CodeGen::ConstBool(bool val) const {
  ast::Expr *expr = NodeFactory()->NewBoolLiteral(position_, val);
  expr->SetType(ast::BuiltinType::Get(Context(), ast::BuiltinType::Bool));
  return expr;
}

ast::Expr *CodeGen::Const8(int8_t val) const {
  ast::Expr *expr = NodeFactory()->NewIntLiteral(position_, val);
  expr->SetType(ast::BuiltinType::Get(Context(), ast::BuiltinType::Int8));
  return expr;
}

ast::Expr *CodeGen::Const16(int16_t val) const {
  ast::Expr *expr = NodeFactory()->NewIntLiteral(position_, val);
  expr->SetType(ast::BuiltinType::Get(Context(), ast::BuiltinType::Int16));
  return expr;
}

ast::Expr *CodeGen::Const32(int32_t val) const {
  ast::Expr *expr = NodeFactory()->NewIntLiteral(position_, val);
  expr->SetType(ast::BuiltinType::Get(Context(), ast::BuiltinType::Int32));
  return expr;
}

ast::Expr *CodeGen::Const64(int64_t val) const {
  ast::Expr *expr = NodeFactory()->NewIntLiteral(position_, val);
  expr->SetType(ast::BuiltinType::Get(Context(), ast::BuiltinType::Int64));
  return expr;
}

ast::Expr *CodeGen::ConstDouble(double val) const {
  ast::Expr *expr = NodeFactory()->NewFloatLiteral(position_, val);
  expr->SetType(ast::BuiltinType::Get(Context(), ast::BuiltinType::Float32));
  return expr;
}

ast::Expr *CodeGen::ConstString(std::string_view str) const {
  ast::Expr *expr = NodeFactory()->NewStringLiteral(position_, MakeIdentifier(str));
  expr->SetType(ast::StringType::Get(Context()));
  return expr;
}

ast::VariableDecl *CodeGen::DeclareVar(ast::Identifier name, ast::Expr *type_repr,
                                       ast::Expr *init) {
  return NodeFactory()->NewVariableDecl(position_, name, type_repr, init);
}

ast::VariableDecl *CodeGen::DeclareVarNoInit(ast::Identifier name, ast::Expr *type_repr) {
  return DeclareVar(name, type_repr, nullptr);
}

ast::VariableDecl *CodeGen::DeclareVarNoInit(ast::Identifier name, ast::BuiltinType::Kind kind) {
  return DeclareVarNoInit(name, BuiltinType(kind));
}

ast::VariableDecl *CodeGen::DeclareVarWithInit(ast::Identifier name, ast::Expr *init) {
  return DeclareVar(name, nullptr, init);
}

ast::StructDecl *CodeGen::DeclareStruct(ast::Identifier name,
                                        util::RegionVector<ast::FieldDecl *> &&fields) const {
  auto type_repr = NodeFactory()->NewStructType(position_, std::move(fields));
  auto decl = NodeFactory()->NewStructDecl(position_, name, type_repr);
  container_->RegisterStruct(decl);
  return decl;
}

ast::Stmt *CodeGen::Assign(ast::Expr *dest, ast::Expr *value) {
  // TODO(pmenon): Check types?
  // Set the type of the destination
  dest->SetType(value->GetType());
  // Done.
  return NodeFactory()->NewAssignmentStmt(position_, dest, value);
}

ast::Expr *CodeGen::ArrayType(uint64_t num_elems, ast::BuiltinType::Kind kind) {
  return NodeFactory()->NewArrayType(position_, Const64(num_elems), BuiltinType(kind));
}

ast::Expr *CodeGen::BuiltinType(ast::BuiltinType::Kind builtin_kind) const {
  // Lookup the builtin type. We'll use it to construct an identifier.
  ast::BuiltinType *type = ast::BuiltinType::Get(Context(), builtin_kind);
  // Build an identifier expression using the builtin's name
  ast::Expr *expr = MakeExpr(Context()->GetIdentifier(type->GetTplName()));
  // Set the type to avoid double-checking the type
  expr->SetType(type);
  // Done
  return expr;
}

ast::Expr *CodeGen::BoolType() const { return BuiltinType(ast::BuiltinType::Bool); }

ast::Expr *CodeGen::Int8Type() const { return BuiltinType(ast::BuiltinType::Int8); }

ast::Expr *CodeGen::Int16Type() const { return BuiltinType(ast::BuiltinType::Int16); }

ast::Expr *CodeGen::Int32Type() const { return BuiltinType(ast::BuiltinType::Int32); }

ast::Expr *CodeGen::UInt32Type() const { return BuiltinType(ast::BuiltinType::Uint32); }

ast::Expr *CodeGen::Int64Type() const { return BuiltinType(ast::BuiltinType::Int64); }

ast::Expr *CodeGen::Float32Type() const { return BuiltinType(ast::BuiltinType::Float32); }

ast::Expr *CodeGen::Float64Type() const { return BuiltinType(ast::BuiltinType::Float64); }

ast::Expr *CodeGen::PointerType(ast::Expr *base_type_repr) const {
  // Create the type representation
  auto *type_repr = NodeFactory()->NewPointerType(position_, base_type_repr);
  // Set the actual TPL type
  if (base_type_repr->GetType() != nullptr) {
    type_repr->SetType(ast::PointerType::Get(base_type_repr->GetType()));
  }
  // Done
  return type_repr;
}

ast::Expr *CodeGen::PointerType(ast::Identifier type_name) const {
  return PointerType(MakeExpr(type_name));
}

ast::Expr *CodeGen::PointerType(ast::BuiltinType::Kind builtin) const {
  return PointerType(BuiltinType(builtin));
}

ast::Expr *CodeGen::TplType(sql::TypeId type) {
  switch (type) {
    case sql::TypeId::Boolean:
      return BuiltinType(ast::BuiltinType::BooleanVal);
    case sql::TypeId::TinyInt:
    case sql::TypeId::SmallInt:
    case sql::TypeId::Integer:
    case sql::TypeId::BigInt:
      return BuiltinType(ast::BuiltinType::IntegerVal);
    case sql::TypeId::Date:
      return BuiltinType(ast::BuiltinType::DateVal);
    case sql::TypeId::Timestamp:
      return BuiltinType(ast::BuiltinType::TimestampVal);
    case sql::TypeId::Double:
    case sql::TypeId::Float:
      return BuiltinType(ast::BuiltinType::RealVal);
    case sql::TypeId::Varchar:
      return BuiltinType(ast::BuiltinType::StringVal);
    default:
      UNREACHABLE("Cannot codegen unsupported type.");
  }
}

ast::Expr *CodeGen::PrimitiveTplType(TypeId type) {
  switch (type) {
    case sql::TypeId::Boolean:
      return BuiltinType(ast::BuiltinType::Bool);
    case sql::TypeId::TinyInt:
      return BuiltinType(ast::BuiltinType::Int8);
    case sql::TypeId::SmallInt:
      return BuiltinType(ast::BuiltinType::Int16);
    case sql::TypeId::Integer:
      return BuiltinType(ast::BuiltinType::Int32);
    case sql::TypeId::BigInt:
      return BuiltinType(ast::BuiltinType::Int64);
    case sql::TypeId::Float:
      return BuiltinType(ast::BuiltinType::Float32);
    case sql::TypeId::Double:
      return BuiltinType(ast::BuiltinType::Float64);
    case sql::TypeId::Date:
      return BuiltinType(ast::BuiltinType::Date);
    case sql::TypeId::Timestamp:
      return BuiltinType(ast::BuiltinType::Timestamp);
    case sql::TypeId::Varchar:
      return BuiltinType(ast::BuiltinType::VarlenEntry);
    default:
      UNREACHABLE("Cannot codegen unsupported type.");
  }
}

ast::Expr *CodeGen::AggregateType(planner::ExpressionType agg_type, TypeId ret_type) const {
  switch (agg_type) {
    case planner::ExpressionType::AGGREGATE_COUNT:
      return BuiltinType(ast::BuiltinType::Kind::CountAggregate);
    case planner::ExpressionType::AGGREGATE_AVG:
      return BuiltinType(ast::BuiltinType::AvgAggregate);
    case planner::ExpressionType::AGGREGATE_MIN:
      if (IsTypeIntegral(ret_type)) {
        return BuiltinType(ast::BuiltinType::IntegerMinAggregate);
      } else if (IsTypeFloatingPoint(ret_type)) {
        return BuiltinType(ast::BuiltinType::RealMinAggregate);
      } else if (ret_type == TypeId::Date) {
        return BuiltinType(ast::BuiltinType::DateMinAggregate);
      } else if (ret_type == TypeId::Varchar) {
        return BuiltinType(ast::BuiltinType::StringMinAggregate);
      } else {
        throw NotImplementedException(
            fmt::format("MIN() aggregates on type {}", TypeIdToString(ret_type)));
      }
    case planner::ExpressionType::AGGREGATE_MAX:
      if (IsTypeIntegral(ret_type)) {
        return BuiltinType(ast::BuiltinType::IntegerMaxAggregate);
      } else if (IsTypeFloatingPoint(ret_type)) {
        return BuiltinType(ast::BuiltinType::RealMaxAggregate);
      } else if (ret_type == TypeId::Date) {
        return BuiltinType(ast::BuiltinType::DateMaxAggregate);
      } else if (ret_type == TypeId::Varchar) {
        return BuiltinType(ast::BuiltinType::StringMaxAggregate);
      } else {
        throw NotImplementedException(
            fmt::format("MAX() aggregates on type {}", TypeIdToString(ret_type)));
      }
    case planner::ExpressionType::AGGREGATE_SUM:
      TPL_ASSERT(IsTypeNumeric(ret_type), "Only arithmetic types have sums.");
      if (IsTypeIntegral(ret_type)) {
        return BuiltinType(ast::BuiltinType::IntegerSumAggregate);
      }
      return BuiltinType(ast::BuiltinType::RealSumAggregate);
    default: {
      UNREACHABLE("AggregateType() should only be called with aggregates.");
    }
  }
}

ast::Expr *CodeGen::Nil() const {
  ast::Expr *expr = NodeFactory()->NewNilLiteral(position_);
  expr->SetType(ast::BuiltinType::Get(Context(), ast::BuiltinType::Nil));
  return expr;
}

ast::Expr *CodeGen::AddressOf(ast::Expr *obj) const {
  return UnaryOp(parsing::Token::Type::AMPERSAND, obj);
}

ast::Expr *CodeGen::AddressOf(ast::Identifier obj_name) const {
  return UnaryOp(parsing::Token::Type::AMPERSAND, MakeExpr(obj_name));
}

ast::Expr *CodeGen::SizeOf(ast::Identifier type_name) const {
  return CallBuiltin(ast::Builtin::SizeOf, {MakeExpr(type_name)});
}

ast::Expr *CodeGen::OffsetOf(ast::Identifier obj, ast::Identifier member) const {
  return CallBuiltin(ast::Builtin::OffsetOf, {MakeExpr(obj), MakeExpr(member)});
}

ast::Expr *CodeGen::PtrCast(ast::Expr *base, ast::Expr *arg) const {
  ast::Expr *ptr = NodeFactory()->NewUnaryOpExpr(position_, parsing::Token::Type::STAR, base);
  return CallBuiltin(ast::Builtin::PtrCast, {ptr, arg});
}

ast::Expr *CodeGen::PtrCast(ast::Identifier base_name, ast::Expr *arg) const {
  return PtrCast(MakeExpr(base_name), arg);
}

ast::Expr *CodeGen::BinaryOp(parsing::Token::Type op, ast::Expr *left, ast::Expr *right) const {
  TPL_ASSERT(parsing::Token::IsBinaryOp(op), "Provided operation isn't binary");
  return NodeFactory()->NewBinaryOpExpr(position_, op, left, right);
}

ast::Expr *CodeGen::Compare(parsing::Token::Type op, ast::Expr *left, ast::Expr *right) const {
  return NodeFactory()->NewComparisonOpExpr(position_, op, left, right);
}

ast::Expr *CodeGen::IsNilPointer(ast::Expr *obj) const {
  return Compare(parsing::Token::Type::EQUAL_EQUAL, obj, Nil());
}

ast::Expr *CodeGen::UnaryOp(parsing::Token::Type op, ast::Expr *input) const {
  return NodeFactory()->NewUnaryOpExpr(position_, op, input);
}

// ---------------------------------------------------------
// Bit Operations.
// ---------------------------------------------------------

ast::Expr *CodeGen::BitAnd(ast::Expr *lhs, ast::Expr *rhs) const {
  return BinaryOp(parsing::Token::Type::AMPERSAND, lhs, rhs);
}

ast::Expr *CodeGen::BitOr(ast::Expr *lhs, ast::Expr *rhs) const {
  return BinaryOp(parsing::Token::Type::BIT_OR, lhs, rhs);
}

ast::Expr *CodeGen::BitShiftLeft(ast::Expr *val, ast::Expr *num_bits) const {
  return BinaryOp(parsing::Token::Type::BIT_SHL, val, num_bits);
}

ast::Expr *CodeGen::BitShiftRight(ast::Expr *val, ast::Expr *num_bits) const {
  return BinaryOp(parsing::Token::Type::BIT_SHR, val, num_bits);
}

<<<<<<< HEAD
=======
ast::Expr *CodeGen::Add(ast::Expr *left, ast::Expr *right) const {
  return BinaryOp(parsing::Token::Type::PLUS, left, right);
}

ast::Expr *CodeGen::Sub(ast::Expr *left, ast::Expr *right) const {
  return BinaryOp(parsing::Token::Type::MINUS, left, right);
}

ast::Expr *CodeGen::Mul(ast::Expr *left, ast::Expr *right) const {
  return BinaryOp(parsing::Token::Type::STAR, left, right);
}

>>>>>>> 747f454b
ast::Expr *CodeGen::AccessStructMember(ast::Expr *object, ast::Identifier member) {
  return NodeFactory()->NewMemberExpr(position_, object, MakeExpr(member));
}

ast::Stmt *CodeGen::Return() { return Return(nullptr); }

ast::Stmt *CodeGen::Return(ast::Expr *ret) {
  ast::Stmt *stmt = NodeFactory()->NewReturnStmt(position_, ret);
  NewLine();
  return stmt;
}

ast::Expr *CodeGen::Call(ast::Identifier func_name, std::initializer_list<ast::Expr *> args) const {
  util::RegionVector<ast::Expr *> call_args(args, Context()->GetRegion());
  return NodeFactory()->NewCallExpr(MakeExpr(func_name), std::move(call_args));
}

ast::Expr *CodeGen::Call(ast::Identifier func_name, const std::vector<ast::Expr *> &args) const {
  util::RegionVector<ast::Expr *> call_args(args.begin(), args.end(), Context()->GetRegion());
  return NodeFactory()->NewCallExpr(MakeExpr(func_name), std::move(call_args));
}

ast::Expr *CodeGen::CallBuiltin(ast::Builtin builtin,
                                std::initializer_list<ast::Expr *> args) const {
  util::RegionVector<ast::Expr *> call_args(args, Context()->GetRegion());
  ast::Expr *func = MakeExpr(Context()->GetIdentifier(ast::Builtins::GetFunctionName(builtin)));
  ast::Expr *call = NodeFactory()->NewBuiltinCallExpr(func, std::move(call_args));
  return call;
}

// This is copied from the overloaded function. But, we use initializer so often we keep it around.
ast::Expr *CodeGen::CallBuiltin(ast::Builtin builtin, const std::vector<ast::Expr *> &args) const {
  util::RegionVector<ast::Expr *> call_args(args.begin(), args.end(), Context()->GetRegion());
  ast::Expr *func = MakeExpr(Context()->GetIdentifier(ast::Builtins::GetFunctionName(builtin)));
  ast::Expr *call = NodeFactory()->NewBuiltinCallExpr(func, std::move(call_args));
  return call;
}

ast::Expr *CodeGen::BoolToSql(bool b) const {
  ast::Expr *call = CallBuiltin(ast::Builtin::BoolToSql, {ConstBool(b)});
  call->SetType(ast::BuiltinType::Get(Context(), ast::BuiltinType::BooleanVal));
  return call;
}

ast::Expr *CodeGen::IntToSql(int64_t num) const {
  ast::Expr *call = CallBuiltin(ast::Builtin::IntToSql, {Const64(num)});
  call->SetType(ast::BuiltinType::Get(Context(), ast::BuiltinType::IntegerVal));
  return call;
}

ast::Expr *CodeGen::FloatToSql(double num) const {
  ast::Expr *call = CallBuiltin(ast::Builtin::FloatToSql, {ConstDouble(num)});
  call->SetType(ast::BuiltinType::Get(Context(), ast::BuiltinType::RealVal));
  return call;
}

ast::Expr *CodeGen::DateToSql(Date date) const {
  int32_t year, month, day;
  date.ExtractComponents(&year, &month, &day);
  return DateToSql(year, month, day);
}

ast::Expr *CodeGen::DateToSql(int32_t year, int32_t month, int32_t day) const {
  ast::Expr *call =
      CallBuiltin(ast::Builtin::DateToSql, {Const32(year), Const32(month), Const32(day)});
  call->SetType(ast::BuiltinType::Get(Context(), ast::BuiltinType::DateVal));
  return call;
}

ast::Expr *CodeGen::StringToSql(std::string_view str) const {
  ast::Expr *call = CallBuiltin(ast::Builtin::StringToSql, {ConstString(str)});
  call->SetType(ast::BuiltinType::Get(Context(), ast::BuiltinType::StringVal));
  return call;
}

ast::Expr *CodeGen::ConvertSql(ast::Expr *input, sql::TypeId from_type, sql::TypeId to_type) const {
  if (from_type == to_type) {
    return input;
  }

  // TODO(pmenon): The compiler will convert the below switch into a lookup
  //               table for us, but we should do it manually for readability.
  switch (from_type) {
    case TypeId::Boolean:
      switch (to_type) {
        case TypeId::TinyInt:
        case TypeId::SmallInt:
        case TypeId::Integer:
        case TypeId::BigInt:
          return CallBuiltin(ast::Builtin::ConvertBoolToInteger, {input});
        default:
          break;
      }
      break;
    case TypeId::TinyInt:
    case TypeId::SmallInt:
    case TypeId::Integer:
    case TypeId::BigInt:
      switch (to_type) {
        case TypeId::Float:
        case TypeId::Double:
          return CallBuiltin(ast::Builtin::ConvertIntegerToReal, {input});
        default:
          break;
      }
      break;
    case TypeId::Date:
      switch (to_type) {
        case TypeId::Timestamp:
          return CallBuiltin(ast::Builtin::ConvertDateToTimestamp, {input});
        default:
          break;
      }
      break;
    case TypeId::Varchar:
      switch (to_type) {
        case TypeId::Boolean:
          return CallBuiltin(ast::Builtin::ConvertStringToBool, {input});
        case TypeId::BigInt:
          return CallBuiltin(ast::Builtin::ConvertStringToInt, {input});
        case TypeId::Double:
          return CallBuiltin(ast::Builtin::ConvertStringToReal, {input});
        case TypeId::Date:
          return CallBuiltin(ast::Builtin::ConvertStringToDate, {input});
        case TypeId::Timestamp:
          return CallBuiltin(ast::Builtin::ConvertStringToTime, {input});
        default:
          break;
      }
      break;
    default:
      break;
  }

  throw ConversionException(fmt::format("Cannot convert from SQL type '{}' to type '{}'.",
                                        TypeIdToString(from_type), TypeIdToString(to_type)));
}

<<<<<<< HEAD
=======
ast::Expr *CodeGen::InitSqlNull(ast::Expr *val) const {
  return CallBuiltin(ast::Builtin::InitSqlNull, {AddressOf(val)});
}

>>>>>>> 747f454b
// ---------------------------------------------------------
// Table Vector Iterator
// ---------------------------------------------------------

ast::Expr *CodeGen::TableIterInit(ast::Expr *table_iter, std::string_view table_name) {
  ast::Expr *call = CallBuiltin(ast::Builtin::TableIterInit, {table_iter, ConstString(table_name)});
  call->SetType(ast::BuiltinType::Get(Context(), ast::BuiltinType::Nil));
  return call;
}

ast::Expr *CodeGen::TableIterAdvance(ast::Expr *table_iter) {
  ast::Expr *call = CallBuiltin(ast::Builtin::TableIterAdvance, {table_iter});
  call->SetType(ast::BuiltinType::Get(Context(), ast::BuiltinType::Bool));
  return call;
}

ast::Expr *CodeGen::TableIterGetVPI(ast::Expr *table_iter) {
  ast::Expr *call = CallBuiltin(ast::Builtin::TableIterGetVPI, {table_iter});
  call->SetType(
      ast::BuiltinType::Get(Context(), ast::BuiltinType::VectorProjectionIterator)->PointerTo());
  return call;
}

ast::Expr *CodeGen::TableIterClose(ast::Expr *table_iter) {
  ast::Expr *call = CallBuiltin(ast::Builtin::TableIterClose, {table_iter});
  call->SetType(ast::BuiltinType::Get(Context(), ast::BuiltinType::Nil));
  return call;
}

ast::Expr *CodeGen::IterateTableParallel(std::string_view table_name, ast::Expr *query_state,
                                         ast::Expr *tls, ast::Identifier worker_name) {
  ast::Expr *call = CallBuiltin(ast::Builtin::TableIterParallel,
                                {ConstString(table_name), query_state, tls, MakeExpr(worker_name)});
  call->SetType(ast::BuiltinType::Get(Context(), ast::BuiltinType::Nil));
  return call;
}

// ---------------------------------------------------------
// Vector Projection Iterator
// ---------------------------------------------------------

ast::Expr *CodeGen::VPIIsFiltered(ast::Expr *vpi) {
  ast::Expr *call = CallBuiltin(ast::Builtin::VPIIsFiltered, {vpi});
  call->SetType(ast::BuiltinType::Get(Context(), ast::BuiltinType::Bool));
  return call;
}

ast::Expr *CodeGen::VPIHasNext(ast::Expr *vpi) {
  ast::Expr *call = CallBuiltin(ast::Builtin::VPIHasNext, {vpi});
  call->SetType(ast::BuiltinType::Get(Context(), ast::BuiltinType::Bool));
  return call;
}

ast::Expr *CodeGen::VPIAdvance(ast::Expr *vpi) {
  ast::Expr *call = CallBuiltin(ast::Builtin::VPIAdvance, {vpi});
  call->SetType(ast::BuiltinType::Get(Context(), ast::BuiltinType::Nil));
  return call;
}

ast::Expr *CodeGen::VPIReset(ast::Expr *vpi) {
  ast::Expr *call = CallBuiltin(ast::Builtin::VPIReset, {vpi});
  call->SetType(ast::BuiltinType::Get(Context(), ast::BuiltinType::Nil));
  return call;
}

ast::Expr *CodeGen::VPIMatch(ast::Expr *vpi, ast::Expr *cond) {
  ast::Expr *call = CallBuiltin(ast::Builtin::VPIMatch, {vpi, cond});
  call->SetType(ast::BuiltinType::Get(Context(), ast::BuiltinType::Nil));
  return call;
}

ast::Expr *CodeGen::VPIInit(ast::Expr *vpi, ast::Expr *vp, ast::Expr *tids) {
  ast::Expr *call = nullptr;
  if (tids != nullptr) {
    call = CallBuiltin(ast::Builtin::VPIInit, {vpi, vp, tids});
  } else {
    call = CallBuiltin(ast::Builtin::VPIInit, {vpi, vp});
  }
  call->SetType(ast::BuiltinType::Get(Context(), ast::BuiltinType::Nil));
  return call;
}

ast::Expr *CodeGen::VPIGet(ast::Expr *vpi, sql::TypeId type_id, bool nullable, uint32_t idx) {
  ast::Builtin builtin;
  ast::BuiltinType::Kind ret_kind;
  switch (type_id) {
    case sql::TypeId::Boolean:
      builtin = ast::Builtin::VPIGetBool;
      ret_kind = ast::BuiltinType::BooleanVal;
      break;
    case sql::TypeId::TinyInt:
      builtin = ast::Builtin::VPIGetTinyInt;
      ret_kind = ast::BuiltinType::IntegerVal;
      break;
    case sql::TypeId::SmallInt:
      builtin = ast::Builtin::VPIGetSmallInt;
      ret_kind = ast::BuiltinType::IntegerVal;
      break;
    case sql::TypeId::Integer:
      builtin = ast::Builtin::VPIGetInt;
      ret_kind = ast::BuiltinType::IntegerVal;
      break;
    case sql::TypeId::BigInt:
      builtin = ast::Builtin::VPIGetBigInt;
      ret_kind = ast::BuiltinType::IntegerVal;
      break;
    case sql::TypeId::Float:
      builtin = ast::Builtin::VPIGetReal;
      ret_kind = ast::BuiltinType::RealVal;
      break;
    case sql::TypeId::Double:
      builtin = ast::Builtin::VPIGetDouble;
      ret_kind = ast::BuiltinType::RealVal;
      break;
    case sql::TypeId::Date:
      builtin = ast::Builtin::VPIGetDate;
      ret_kind = ast::BuiltinType::DateVal;
      break;
    case sql::TypeId::Varchar:
      builtin = ast::Builtin::VPIGetString;
      ret_kind = ast::BuiltinType::StringVal;
      break;
    default:
      throw NotImplementedException(
          fmt::format("CodeGen: Reading type {} from VPI not supported.", TypeIdToString(type_id)));
  }
  ast::Expr *call = CallBuiltin(builtin, {vpi, Const32(idx)});
  call->SetType(ast::BuiltinType::Get(Context(), ret_kind));
  return call;
}

ast::Expr *CodeGen::VPIFilter(ast::Expr *vp, planner::ExpressionType comp_type, uint32_t col_idx,
                              ast::Expr *filter_val, ast::Expr *tids) {
  // Call @FilterComp(vpi, col_idx, col_type, filter_val)
  ast::Builtin builtin;
  switch (comp_type) {
    case planner::ExpressionType::COMPARE_EQUAL:
      builtin = ast::Builtin::VectorFilterEqual;
      break;
    case planner::ExpressionType::COMPARE_NOT_EQUAL:
      builtin = ast::Builtin::VectorFilterNotEqual;
      break;
    case planner::ExpressionType::COMPARE_LESS_THAN:
      builtin = ast::Builtin::VectorFilterLessThan;
      break;
    case planner::ExpressionType::COMPARE_LESS_THAN_OR_EQUAL_TO:
      builtin = ast::Builtin::VectorFilterLessThanEqual;
      break;
    case planner::ExpressionType::COMPARE_GREATER_THAN:
      builtin = ast::Builtin::VectorFilterGreaterThan;
      break;
    case planner::ExpressionType::COMPARE_GREATER_THAN_OR_EQUAL_TO:
      builtin = ast::Builtin::VectorFilterGreaterThanEqual;
      break;
    default:
      throw NotImplementedException(
          fmt::format("CodeGen: Vector filter type {} from VPI not supported.",
                      planner::ExpressionTypeToString(comp_type, true)));
  }
  ast::Expr *call = CallBuiltin(builtin, {vp, Const32(col_idx), filter_val, tids});
  call->SetType(ast::BuiltinType::Get(Context(), ast::BuiltinType::Nil));
  return call;
}

// ---------------------------------------------------------
// Filter Manager
// ---------------------------------------------------------

ast::Expr *CodeGen::FilterManagerInit(ast::Expr *filter_manager) {
  ast::Expr *call = CallBuiltin(ast::Builtin::FilterManagerInit, {filter_manager});
  call->SetType(ast::BuiltinType::Get(Context(), ast::BuiltinType::Nil));
  return call;
}

ast::Expr *CodeGen::FilterManagerFree(ast::Expr *filter_manager) {
  ast::Expr *call = CallBuiltin(ast::Builtin::FilterManagerFree, {filter_manager});
  call->SetType(ast::BuiltinType::Get(Context(), ast::BuiltinType::Nil));
  return call;
}

ast::Expr *CodeGen::FilterManagerInsert(ast::Expr *filter_manager,
                                        const std::vector<ast::Identifier> &clause_fn_names) {
  std::vector<ast::Expr *> params(1 + clause_fn_names.size());
  params[0] = filter_manager;
  for (uint32_t i = 0; i < clause_fn_names.size(); i++) {
    params[i + 1] = MakeExpr(clause_fn_names[i]);
  }
  ast::Expr *call = CallBuiltin(ast::Builtin::FilterManagerInsertFilter, params);
  call->SetType(ast::BuiltinType::Get(Context(), ast::BuiltinType::Nil));
  return call;
}

ast::Expr *CodeGen::FilterManagerRunFilters(ast::Expr *filter_manager, ast::Expr *vpi) {
  ast::Expr *call = CallBuiltin(ast::Builtin::FilterManagerRunFilters, {filter_manager, vpi});
  call->SetType(ast::BuiltinType::Get(Context(), ast::BuiltinType::Nil));
  return call;
}

ast::Expr *CodeGen::ExecCtxGetMemoryPool(ast::Expr *exec_ctx) {
  ast::Expr *call = CallBuiltin(ast::Builtin::ExecutionContextGetMemoryPool, {exec_ctx});
  call->SetType(ast::BuiltinType::Get(Context(), ast::BuiltinType::MemoryPool)->PointerTo());
  return call;
}

ast::Expr *CodeGen::ExecCtxGetTLS(ast::Expr *exec_ctx) {
  ast::Expr *call = CallBuiltin(ast::Builtin::ExecutionContextGetTLS, {exec_ctx});
  call->SetType(
      ast::BuiltinType::Get(Context(), ast::BuiltinType::ThreadStateContainer)->PointerTo());
  return call;
}

ast::Expr *CodeGen::TLSAccessCurrentThreadState(ast::Expr *tls, ast::Identifier state_type_name) {
  ast::Expr *call = CallBuiltin(ast::Builtin::ThreadStateContainerGetState, {tls});
  call->SetType(ast::BuiltinType::Get(Context(), ast::BuiltinType::Uint8)->PointerTo());
  return PtrCast(state_type_name, call);
}

ast::Expr *CodeGen::TLSIterate(ast::Expr *tls, ast::Expr *context, ast::Identifier func) {
  ast::Expr *call =
      CallBuiltin(ast::Builtin::ThreadStateContainerIterate, {tls, context, MakeExpr(func)});
  call->SetType(ast::BuiltinType::Get(Context(), ast::BuiltinType::Nil));
  return call;
}

ast::Expr *CodeGen::TLSReset(ast::Expr *tls, ast::Identifier tls_state_name,
                             ast::Identifier init_fn, ast::Identifier tear_down_fn,
                             ast::Expr *context) {
  ast::Expr *call = CallBuiltin(
      ast::Builtin::ThreadStateContainerReset,
      {tls, SizeOf(tls_state_name), MakeExpr(init_fn), MakeExpr(tear_down_fn), context});
  call->SetType(ast::BuiltinType::Get(Context(), ast::BuiltinType::Nil));
  return call;
}

ast::Expr *CodeGen::TLSClear(ast::Expr *tls) {
  ast::Expr *call = CallBuiltin(ast::Builtin::ThreadStateContainerClear, {tls});
  call->SetType(ast::BuiltinType::Get(Context(), ast::BuiltinType::Nil));
  return call;
}

// ---------------------------------------------------------
// Hash
// ---------------------------------------------------------

ast::Expr *CodeGen::Hash(const std::vector<ast::Expr *> &values) {
  ast::Expr *call = CallBuiltin(ast::Builtin::Hash, values);
  call->SetType(ast::BuiltinType::Get(Context(), ast::BuiltinType::Uint64));
  return call;
}

// ---------------------------------------------------------
// Joins
// ---------------------------------------------------------

ast::Expr *CodeGen::JoinHashTableInit(ast::Expr *join_hash_table, ast::Expr *mem_pool,
                                      ast::Identifier build_row_type_name) {
  ast::Expr *call = CallBuiltin(ast::Builtin::JoinHashTableInit,
                                {join_hash_table, mem_pool, SizeOf(build_row_type_name)});
  call->SetType(ast::BuiltinType::Get(Context(), ast::BuiltinType::Nil));
  return call;
}

ast::Expr *CodeGen::JoinHashTableInsert(ast::Expr *join_hash_table, ast::Expr *hash_val,
                                        ast::Identifier tuple_type_name) {
  ast::Expr *call = CallBuiltin(ast::Builtin::JoinHashTableInsert, {join_hash_table, hash_val});
  call->SetType(ast::BuiltinType::Get(Context(), ast::BuiltinType::Nil));
  return PtrCast(tuple_type_name, call);
}

ast::Expr *CodeGen::JoinHashTableBuild(ast::Expr *join_hash_table) {
  ast::Expr *call = CallBuiltin(ast::Builtin::JoinHashTableBuild, {join_hash_table});
  call->SetType(ast::BuiltinType::Get(Context(), ast::BuiltinType::Nil));
  return call;
}

ast::Expr *CodeGen::JoinHashTableBuildParallel(ast::Expr *join_hash_table,
                                               ast::Expr *thread_state_container,
                                               ast::Expr *offset) {
  ast::Expr *call = CallBuiltin(ast::Builtin::JoinHashTableBuildParallel,
                                {join_hash_table, thread_state_container, offset});
  call->SetType(ast::BuiltinType::Get(Context(), ast::BuiltinType::Nil));
  return call;
}

ast::Expr *CodeGen::JoinHashTableLookup(ast::Expr *join_hash_table, ast::Expr *hash_val) {
  ast::Expr *call = CallBuiltin(ast::Builtin::JoinHashTableLookup, {join_hash_table, hash_val});
  call->SetType(ast::BuiltinType::Get(Context(), ast::BuiltinType::Nil));
  return call;
}

ast::Expr *CodeGen::JoinHashTableFree(ast::Expr *join_hash_table) {
  ast::Expr *call = CallBuiltin(ast::Builtin::JoinHashTableFree, {join_hash_table});
  call->SetType(ast::BuiltinType::Get(Context(), ast::BuiltinType::Nil));
  return call;
}

ast::Expr *CodeGen::HTEntryGetHash(ast::Expr *entry) {
  ast::Expr *call = CallBuiltin(ast::Builtin::HashTableEntryGetHash, {entry});
  call->SetType(ast::BuiltinType::Get(Context(), ast::BuiltinType::Uint64));
  return call;
}

ast::Expr *CodeGen::HTEntryGetRow(ast::Expr *entry, ast::Identifier row_type) {
  ast::Expr *call = CallBuiltin(ast::Builtin::HashTableEntryGetRow, {entry});
  call->SetType(ast::BuiltinType::Get(Context(), ast::BuiltinType::Uint8)->PointerTo());
  return PtrCast(row_type, call);
}

ast::Expr *CodeGen::HTEntryGetNext(ast::Expr *entry) {
  ast::Expr *call = CallBuiltin(ast::Builtin::HashTableEntryGetNext, {entry});
  call->SetType(ast::BuiltinType::Get(Context(), ast::BuiltinType::HashTableEntry)->PointerTo());
  return call;
}

// ---------------------------------------------------------
// Hash aggregations
// ---------------------------------------------------------

ast::Expr *CodeGen::AggHashTableInit(ast::Expr *agg_ht, ast::Expr *mem_pool,
                                     ast::Identifier agg_payload_type) {
  ast::Expr *call =
      CallBuiltin(ast::Builtin::AggHashTableInit, {agg_ht, mem_pool, SizeOf(agg_payload_type)});
  call->SetType(ast::BuiltinType::Get(Context(), ast::BuiltinType::Nil));
  return call;
}

ast::Expr *CodeGen::AggHashTableLookup(ast::Expr *agg_ht, ast::Expr *hash_val,
                                       ast::Identifier key_check, ast::Expr *input,
                                       ast::Identifier agg_payload_type) {
  ast::Expr *call =
      CallBuiltin(ast::Builtin::AggHashTableLookup, {agg_ht, hash_val, MakeExpr(key_check), input});
  call->SetType(ast::BuiltinType::Get(Context(), ast::BuiltinType::Uint8)->PointerTo());
  return PtrCast(agg_payload_type, call);
}

ast::Expr *CodeGen::AggHashTableInsert(ast::Expr *agg_ht, ast::Expr *hash_val, bool partitioned,
                                       ast::Identifier agg_payload_type) {
  ast::Expr *call =
      CallBuiltin(ast::Builtin::AggHashTableInsert, {agg_ht, hash_val, ConstBool(partitioned)});
  call->SetType(ast::BuiltinType::Get(Context(), ast::BuiltinType::Uint8)->PointerTo());
  return PtrCast(agg_payload_type, call);
}

ast::Expr *CodeGen::AggHashTableLinkEntry(ast::Expr *agg_ht, ast::Expr *entry) {
  ast::Expr *call = CallBuiltin(ast::Builtin::AggHashTableLinkEntry, {agg_ht, entry});
  call->SetType(ast::BuiltinType::Get(Context(), ast::BuiltinType::Nil));
  return call;
}

ast::Expr *CodeGen::AggHashTableMovePartitions(ast::Expr *agg_ht, ast::Expr *tls,
                                               ast::Expr *tl_agg_ht_offset,
                                               ast::Identifier merge_partitions_fn_name) {
  std::initializer_list<ast::Expr *> args = {agg_ht, tls, tl_agg_ht_offset,
                                             MakeExpr(merge_partitions_fn_name)};
  ast::Expr *call = CallBuiltin(ast::Builtin::AggHashTableMovePartitions, args);
  call->SetType(ast::BuiltinType::Get(Context(), ast::BuiltinType::Nil));
  return call;
}

ast::Expr *CodeGen::AggHashTableParallelScan(ast::Expr *agg_ht, ast::Expr *query_state,
                                             ast::Expr *thread_state_container,
                                             ast::Identifier worker_fn) {
  ast::Expr *call = CallBuiltin(ast::Builtin::AggHashTableParallelPartitionedScan,
                                {agg_ht, query_state, thread_state_container, MakeExpr(worker_fn)});
  call->SetType(ast::BuiltinType::Get(Context(), ast::BuiltinType::Nil));
  return call;
}

ast::Expr *CodeGen::AggHashTableFree(ast::Expr *agg_ht) {
  ast::Expr *call = CallBuiltin(ast::Builtin::AggHashTableFree, {agg_ht});
  call->SetType(ast::BuiltinType::Get(Context(), ast::BuiltinType::Nil));
  return call;
}

// ---------------------------------------------------------
// Aggregation Hash Table Overflow Iterator
// ---------------------------------------------------------

ast::Expr *CodeGen::AggPartitionIteratorHasNext(ast::Expr *iter) {
  ast::Expr *call = CallBuiltin(ast::Builtin::AggPartIterHasNext, {iter});
  call->SetType(ast::BuiltinType::Get(Context(), ast::BuiltinType::Bool));
  return call;
}

ast::Expr *CodeGen::AggPartitionIteratorNext(ast::Expr *iter) {
  ast::Expr *call = CallBuiltin(ast::Builtin::AggPartIterNext, {iter});
  call->SetType(ast::BuiltinType::Get(Context(), ast::BuiltinType::Nil));
  return call;
}

ast::Expr *CodeGen::AggPartitionIteratorGetHash(ast::Expr *iter) {
  ast::Expr *call = CallBuiltin(ast::Builtin::AggPartIterGetHash, {iter});
  call->SetType(ast::BuiltinType::Get(Context(), ast::BuiltinType::Uint64));
  return call;
}

ast::Expr *CodeGen::AggPartitionIteratorGetRow(ast::Expr *iter, ast::Identifier agg_payload_type) {
  ast::Expr *call = CallBuiltin(ast::Builtin::AggPartIterGetRow, {iter});
  call->SetType(ast::BuiltinType::Get(Context(), ast::BuiltinType::Uint8)->PointerTo());
  return PtrCast(agg_payload_type, call);
}

ast::Expr *CodeGen::AggPartitionIteratorGetRowEntry(ast::Expr *iter) {
  ast::Expr *call = CallBuiltin(ast::Builtin::AggPartIterGetRowEntry, {iter});
  call->SetType(ast::BuiltinType::Get(Context(), ast::BuiltinType::HashTableEntry)->PointerTo());
  return call;
}

ast::Expr *CodeGen::AggHashTableIteratorInit(ast::Expr *iter, ast::Expr *agg_ht) {
  ast::Expr *call = CallBuiltin(ast::Builtin::AggHashTableIterInit, {iter, agg_ht});
  call->SetType(ast::BuiltinType::Get(Context(), ast::BuiltinType::Nil));
  return call;
}

ast::Expr *CodeGen::AggHashTableIteratorHasNext(ast::Expr *iter) {
  ast::Expr *call = CallBuiltin(ast::Builtin::AggHashTableIterHasNext, {iter});
  call->SetType(ast::BuiltinType::Get(Context(), ast::BuiltinType::Bool));
  return call;
}

ast::Expr *CodeGen::AggHashTableIteratorNext(ast::Expr *iter) {
  ast::Expr *call = CallBuiltin(ast::Builtin::AggHashTableIterNext, {iter});
  call->SetType(ast::BuiltinType::Get(Context(), ast::BuiltinType::Nil));
  return call;
}

ast::Expr *CodeGen::AggHashTableIteratorGetRow(ast::Expr *iter, ast::Identifier agg_payload_type) {
  ast::Expr *call = CallBuiltin(ast::Builtin::AggHashTableIterGetRow, {iter});
  call->SetType(ast::BuiltinType::Get(Context(), ast::BuiltinType::Uint8)->PointerTo());
  return PtrCast(agg_payload_type, call);
}

ast::Expr *CodeGen::AggHashTableIteratorClose(ast::Expr *iter) {
  ast::Expr *call = CallBuiltin(ast::Builtin::AggHashTableIterClose, {iter});
  call->SetType(ast::BuiltinType::Get(Context(), ast::BuiltinType::Nil));
  return call;
}

// ---------------------------------------------------------
// Aggregators
// ---------------------------------------------------------

ast::Expr *CodeGen::AggregatorInit(ast::Expr *agg) {
  ast::Expr *call = CallBuiltin(ast::Builtin::AggInit, {agg});
  call->SetType(ast::BuiltinType::Get(Context(), ast::BuiltinType::Nil));
  return call;
}

ast::Expr *CodeGen::AggregatorAdvance(ast::Expr *agg, ast::Expr *val) {
  ast::Expr *call = CallBuiltin(ast::Builtin::AggAdvance, {agg, val});
  call->SetType(ast::BuiltinType::Get(Context(), ast::BuiltinType::Nil));
  return call;
}

ast::Expr *CodeGen::AggregatorMerge(ast::Expr *agg1, ast::Expr *agg2) {
  ast::Expr *call = CallBuiltin(ast::Builtin::AggMerge, {agg1, agg2});
  call->SetType(ast::BuiltinType::Get(Context(), ast::BuiltinType::Nil));
  return call;
}

ast::Expr *CodeGen::AggregatorResult(ast::Expr *agg) {
  return CallBuiltin(ast::Builtin::AggResult, {agg});
}

// ---------------------------------------------------------
// Sorters
// ---------------------------------------------------------

ast::Expr *CodeGen::SorterInit(ast::Expr *sorter, ast::Expr *mem_pool,
                               ast::Identifier cmp_func_name, ast::Identifier sort_row_type_name) {
  ast::Expr *call =
      CallBuiltin(ast::Builtin::SorterInit,
                  {sorter, mem_pool, MakeExpr(cmp_func_name), SizeOf(sort_row_type_name)});
  call->SetType(ast::BuiltinType::Get(Context(), ast::BuiltinType::Nil));
  return call;
}

ast::Expr *CodeGen::SorterInsert(ast::Expr *sorter, ast::Identifier sort_row_type_name) {
  // @sorterInsert(sorter)
  ast::Expr *call = CallBuiltin(ast::Builtin::SorterInsert, {sorter});
  call->SetType(ast::BuiltinType::Get(Context(), ast::BuiltinType::Uint8)->PointerTo());
  // @ptrCast(sort_row_type, @sorterInsert())
  return PtrCast(sort_row_type_name, call);
}

ast::Expr *CodeGen::SorterInsertTopK(ast::Expr *sorter, ast::Identifier sort_row_type_name,
                                     uint64_t top_k) {
  // @sorterInsertTopK(sorter)
  ast::Expr *call = CallBuiltin(ast::Builtin::SorterInsertTopK, {sorter, Const64(top_k)});
  call->SetType(ast::BuiltinType::Get(Context(), ast::BuiltinType::Uint8)->PointerTo());
  // @ptrCast(sort_row_type, @sorterInsertTopK())
  return PtrCast(sort_row_type_name, call);
}

ast::Expr *CodeGen::SorterInsertTopKFinish(ast::Expr *sorter, uint64_t top_k) {
  ast::Expr *call = CallBuiltin(ast::Builtin::SorterInsertTopKFinish, {sorter, Const64(top_k)});
  call->SetType(ast::BuiltinType::Get(Context(), ast::BuiltinType::Nil));
  return call;
}

ast::Expr *CodeGen::SorterSort(ast::Expr *sorter) {
  ast::Expr *call = CallBuiltin(ast::Builtin::SorterSort, {sorter});
  call->SetType(ast::BuiltinType::Get(Context(), ast::BuiltinType::Nil));
  return call;
}

ast::Expr *CodeGen::SortParallel(ast::Expr *sorter, ast::Expr *tls, ast::Expr *offset) {
  ast::Expr *call = CallBuiltin(ast::Builtin::SorterSortParallel, {sorter, tls, offset});
  call->SetType(ast::BuiltinType::Get(Context(), ast::BuiltinType::Nil));
  return call;
}

ast::Expr *CodeGen::SortTopKParallel(ast::Expr *sorter, ast::Expr *tls, ast::Expr *offset,
                                     std::size_t top_k) {
  ast::Expr *call =
      CallBuiltin(ast::Builtin::SorterSortTopKParallel, {sorter, tls, offset, Const64(top_k)});
  call->SetType(ast::BuiltinType::Get(Context(), ast::BuiltinType::Nil));
  return call;
}

ast::Expr *CodeGen::SorterFree(ast::Expr *sorter) {
  ast::Expr *call = CallBuiltin(ast::Builtin::SorterFree, {sorter});
  call->SetType(ast::BuiltinType::Get(Context(), ast::BuiltinType::Nil));
  return call;
}

ast::Expr *CodeGen::SorterIterInit(ast::Expr *iter, ast::Expr *sorter) {
  ast::Expr *call = CallBuiltin(ast::Builtin::SorterIterInit, {iter, sorter});
  call->SetType(ast::BuiltinType::Get(Context(), ast::BuiltinType::Nil));
  return call;
}

ast::Expr *CodeGen::SorterIterHasNext(ast::Expr *iter) {
  ast::Expr *call = CallBuiltin(ast::Builtin::SorterIterHasNext, {iter});
  call->SetType(ast::BuiltinType::Get(Context(), ast::BuiltinType::Bool));
  return call;
}

ast::Expr *CodeGen::SorterIterNext(ast::Expr *iter) {
  ast::Expr *call = CallBuiltin(ast::Builtin::SorterIterNext, {iter});
  call->SetType(ast::BuiltinType::Get(Context(), ast::BuiltinType::Nil));
  return call;
}

ast::Expr *CodeGen::SorterIterSkipRows(ast::Expr *iter, uint32_t n) {
  ast::Expr *call = CallBuiltin(ast::Builtin::SorterIterSkipRows, {iter, Const64(n)});
  call->SetType(ast::BuiltinType::Get(Context(), ast::BuiltinType::Nil));
  return call;
}

ast::Expr *CodeGen::SorterIterGetRow(ast::Expr *iter, ast::Identifier row_type_name) {
  ast::Expr *call = CallBuiltin(ast::Builtin::SorterIterGetRow, {iter});
  call->SetType(ast::BuiltinType::Get(Context(), ast::BuiltinType::Uint8)->PointerTo());
  return PtrCast(row_type_name, call);
}

ast::Expr *CodeGen::SorterIterClose(ast::Expr *iter) {
  ast::Expr *call = CallBuiltin(ast::Builtin::SorterIterClose, {iter});
  call->SetType(ast::BuiltinType::Get(Context(), ast::BuiltinType::Nil));
  return call;
}

// ---------------------------------------------------------
// SQL functions
// ---------------------------------------------------------

ast::Expr *CodeGen::Like(ast::Expr *str, ast::Expr *pattern) {
  ast::Expr *call = CallBuiltin(ast::Builtin::Like, {str, pattern});
  call->SetType(ast::BuiltinType::Get(Context(), ast::BuiltinType::Bool));
  return call;
}

ast::Expr *CodeGen::NotLike(ast::Expr *str, ast::Expr *pattern) {
  return UnaryOp(parsing::Token::Type::BANG, Like(str, pattern));
}

// ---------------------------------------------------------
// CSV
// ---------------------------------------------------------

ast::Expr *CodeGen::CSVReaderInit(ast::Expr *reader, std::string_view file_name) {
  ast::Expr *call = CallBuiltin(ast::Builtin::CSVReaderInit, {reader, ConstString(file_name)});
  call->SetType(ast::BuiltinType::Get(Context(), ast::BuiltinType::Bool));
  return call;
}

ast::Expr *CodeGen::CSVReaderAdvance(ast::Expr *reader) {
  ast::Expr *call = CallBuiltin(ast::Builtin::CSVReaderAdvance, {reader});
  call->SetType(ast::BuiltinType::Get(Context(), ast::BuiltinType::Bool));
  return call;
}

ast::Expr *CodeGen::CSVReaderGetField(ast::Expr *reader, uint32_t field_index, ast::Expr *result) {
  ast::Expr *call =
      CallBuiltin(ast::Builtin::CSVReaderGetField, {reader, Const32(field_index), result});
  call->SetType(ast::BuiltinType::Get(Context(), ast::BuiltinType::Nil));
  return call;
}

ast::Expr *CodeGen::CSVReaderGetRecordNumber(ast::Expr *reader) {
  ast::Expr *call = CallBuiltin(ast::Builtin::CSVReaderGetRecordNumber, {reader});
  call->SetType(ast::BuiltinType::Get(Context(), ast::BuiltinType::Uint32));
  return call;
}

ast::Expr *CodeGen::CSVReaderClose(ast::Expr *reader) {
  ast::Expr *call = CallBuiltin(ast::Builtin::CSVReaderClose, {reader});
  call->SetType(ast::BuiltinType::Get(Context(), ast::BuiltinType::Nil));
  return call;
}

// ---------------------------------------------------------
// Extras
// ---------------------------------------------------------

ast::Identifier CodeGen::MakeFreshIdentifier(const std::string &str) {
  return Context()->GetIdentifier(scope_->GetFreshName(str));
}

ast::Identifier CodeGen::MakeIdentifier(std::string_view str) const {
  return Context()->GetIdentifier({str.data(), str.length()});
}

ast::Expr *CodeGen::MakeExpr(ast::Identifier ident) const {
  return NodeFactory()->NewIdentifierExpr(position_, ident);
}

ast::Stmt *CodeGen::MakeStmt(ast::VariableDecl *var) const {
  return NodeFactory()->NewDeclStmt(var);
}

ast::Stmt *CodeGen::MakeStmt(ast::Expr *expr) const {
  return NodeFactory()->NewExpressionStmt(expr);
}

ast::BlockStmt *CodeGen::MakeEmptyBlock() const {
  return NodeFactory()->NewBlockStmt(position_, position_, {{}, Context()->GetRegion()});
}

util::RegionVector<ast::FieldDecl *> CodeGen::MakeEmptyFieldList() const {
  return util::RegionVector<ast::FieldDecl *>(Context()->GetRegion());
}

util::RegionVector<ast::FieldDecl *> CodeGen::MakeFieldList(
    std::initializer_list<ast::FieldDecl *> fields) const {
  return util::RegionVector<ast::FieldDecl *>(fields, Context()->GetRegion());
}

ast::FieldDecl *CodeGen::MakeField(ast::Identifier name, ast::Expr *type) const {
  return NodeFactory()->NewFieldDecl(position_, name, type);
}

ast::AstNodeFactory *CodeGen::NodeFactory() const { return Context()->GetNodeFactory(); }

void CodeGen::EnterScope() {
  if (num_cached_scopes_ == 0) {
    scope_ = new LexicalScope(scope_);
  } else {
    auto scope = scope_cache_[--num_cached_scopes_].release();
    scope->Init(scope_);
    scope_ = scope;
  }
}

void CodeGen::ExitScope() {
  LexicalScope *scope = scope_;
  scope_ = scope->Previous();

  if (num_cached_scopes_ < kDefaultScopeCacheSize) {
    scope_cache_[num_cached_scopes_++].reset(scope);
  } else {
    delete scope;
  }
}

}  // namespace tpl::sql::codegen<|MERGE_RESOLUTION|>--- conflicted
+++ resolved
@@ -341,8 +341,6 @@
   return BinaryOp(parsing::Token::Type::BIT_SHR, val, num_bits);
 }
 
-<<<<<<< HEAD
-=======
 ast::Expr *CodeGen::Add(ast::Expr *left, ast::Expr *right) const {
   return BinaryOp(parsing::Token::Type::PLUS, left, right);
 }
@@ -355,7 +353,6 @@
   return BinaryOp(parsing::Token::Type::STAR, left, right);
 }
 
->>>>>>> 747f454b
 ast::Expr *CodeGen::AccessStructMember(ast::Expr *object, ast::Identifier member) {
   return NodeFactory()->NewMemberExpr(position_, object, MakeExpr(member));
 }
@@ -494,13 +491,10 @@
                                         TypeIdToString(from_type), TypeIdToString(to_type)));
 }
 
-<<<<<<< HEAD
-=======
 ast::Expr *CodeGen::InitSqlNull(ast::Expr *val) const {
   return CallBuiltin(ast::Builtin::InitSqlNull, {AddressOf(val)});
 }
 
->>>>>>> 747f454b
 // ---------------------------------------------------------
 // Table Vector Iterator
 // ---------------------------------------------------------
