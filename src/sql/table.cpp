--- conflicted
+++ resolved
@@ -8,37 +8,10 @@
 namespace tpl::sql {
 
 void Table::Insert(Block &&block) {
-<<<<<<< HEAD
-  blocks_.emplace_back(std::move(block));
-}
-
-bool Table::Scan(TableIterator *iter) const {
-  if ((current_partition == -1 && iter->block_ == blocks_.size()) ||
-      (current_partition != -1 &&
-       iter->block_ != static_cast<u32>(current_partition))) {
-    return false;
-  }
-
-  // The columns in the new block
-  const auto &block = blocks_[iter->block_];
-  //  const auto &cols = block.columns;
-
-  iter->cols_.resize(block.num_cols());
-  for (u32 i = 0; i < block.num_cols(); i++) {
-    iter->cols_[i] = &block.GetColumnData(i);
-  }
-  iter->block_ += 1;
-  iter->pos_ = 0;
-  iter->bound_ = block.num_rows();
-  return true;
-}
-
-=======
   num_rows_ += block.num_rows();
   blocks_.emplace_back(std::move(block));
 }
 
->>>>>>> f4b39e2e
 void DumpColValue(std::ostream &os, const Type &type, const ColumnVector &col,
                   u32 row_idx) {
   switch (type.type_id()) {
@@ -84,13 +57,8 @@
     for (u32 row_idx = 0; row_idx < block.num_rows(); row_idx++) {
       for (u32 col_idx = 0; col_idx < cols_meta.size(); col_idx++) {
         if (col_idx != 0) os << ", ";
-<<<<<<< HEAD
-        const auto &col_vector = block.GetColumnData(col_idx);
-        DumpColValue(os, cols_meta[col_idx].type, col_vector, row_idx);
-=======
         const auto *col_vector = block.GetColumnData(col_idx);
         DumpColValue(os, cols_meta[col_idx].type, *col_vector, row_idx);
->>>>>>> f4b39e2e
       }
       os << "\n";
     }
