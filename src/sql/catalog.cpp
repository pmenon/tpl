#include "sql/catalog.h"

#include <iostream>
#include <random>
#include <utility>

#include "logging/logger.h"
#include "sql/schema.h"
#include "sql/table.h"
#include "sql/type.h"

namespace tpl::sql {

namespace {

/**
 * Enumeration to characterize the distribution of values in a given column
 */
enum class Dist : u8 { Uniform, Zipf_50, Zipf_75, Zipf_95, Zipf_99, Serial };

/**
 * Metadata about the data for a given column. Specifically, the type of the
 * column, the distribution of values, a min and max if appropriate.
 */
struct ColumnInsertMeta {
  const char *name;
  Type type;
  Dist dist;
  u64 min;
  u64 max;

  ColumnInsertMeta(const char *name, const Type &type, Dist dist, u64 min,
                   u64 max)
      : name(name), type(type), dist(dist), min(min), max(max) {}
};

/**
 * Metadata about data within a table. Specifically, the schema and number of
 * rows in the table.
 */
struct TableInsertMeta {
  TableId id;
  const char *name;
  u32 num_rows;
  std::vector<ColumnInsertMeta> col_meta;

  TableInsertMeta(TableId id, const char *name, u32 num_rows,
                  std::vector<ColumnInsertMeta> col_meta)
      : id(id), name(name), num_rows(num_rows), col_meta(std::move(col_meta)) {}
};

/**
 * This array configures each of the test tables. When the catalog is created,
 * it bootstraps itself with the tables in this array. Each able is configured
 * with a name, size, and schema. We also configure the columns of the table. If
 * you add a new table, set it up here.
 */
// clang-format off
TableInsertMeta insert_meta[] = {
    // Table 1
    {TableId::Test1, "test_1", 20000000,
     {{"colA", Type(TypeId::Integer, false), Dist::Serial, 0, 0},
      {"colB", Type(TypeId::Integer, false), Dist::Uniform, 0, 9},
      {"colC", Type(TypeId::Integer, false), Dist::Uniform, 0, 9999},
      {"colD", Type(TypeId::Integer, false), Dist::Uniform, 0, 99999}}},
};
// clang-format on

template <typename T>
T *CreateNumberColumnData(Dist dist, u32 num_vals, u64 min, u64 max) {
  static u64 serial_counter = 0;
  T *val = static_cast<T *>(malloc(sizeof(T) * num_vals));

  switch (dist) {
    case Dist::Uniform: {
      std::mt19937 generator;
      std::uniform_int_distribution<T> distribution(min, max);

      for (u32 i = 0; i < num_vals; i++) {
        val[i] = distribution(generator);
      }

      break; 
    }
    case Dist::Serial: {
      for (u32 i = 0; i < num_vals; i++) {
        val[i] = serial_counter++;
      }
      break;
    }
    default:
      throw std::runtime_error("Implement me!");
  }

  return val;
}

std::pair<const byte *, const bool *> GenerateColumnData(
    const ColumnInsertMeta &col_meta, u32 num_vals) {
  // Create data
  byte *col_data = nullptr;
  switch (col_meta.type.type_id()) {
    case TypeId::Boolean: {
      throw std::runtime_error("Implement me!");
    }
    case TypeId::SmallInt: {
      col_data = reinterpret_cast<byte *>(
          CreateNumberColumnData<i16>(col_meta.dist, num_vals, col_meta.min,
              col_meta.max));
      break;
    }
    case TypeId::Integer: {
      col_data = reinterpret_cast<byte *>(
          CreateNumberColumnData<i32>(col_meta.dist, num_vals, col_meta.min,
              col_meta.max));
      break;
    }
    case TypeId::BigInt:
    case TypeId::Decimal: {
      col_data = reinterpret_cast<byte *>(
          CreateNumberColumnData<i64>(col_meta.dist, num_vals, col_meta.min,
              col_meta.max));
      break;
    }
    case TypeId::Varchar: {
      throw std::runtime_error("Implement me!");
    }
  }

  // Create bitmap
  bool *null_bitmap = nullptr;
  if (col_meta.type.nullable()) {
    null_bitmap = static_cast<bool *>(malloc(sizeof(bool)));
  }

  return {col_data, null_bitmap};
}

void InitTable(const TableInsertMeta &table_meta, Table *table) {
  LOG_INFO("Populating table instance '{}' with {} rows", table_meta.name,
           table_meta.num_rows);

<<<<<<< HEAD
  u32 batch_size = 1000;
  u32 num_batches = table_meta.num_rows / batch_size +
                    (table_meta.num_rows % batch_size != 0);
=======
  u32 batch_size = 100000;
  u32 num_batches =
      meta.num_rows / batch_size + (meta.num_rows % batch_size != 0);
>>>>>>> fbbe64f4

  for (u32 i = 0; i < num_batches; i++) {
    std::vector<Table::ColumnVector> columns;

    // Generate column data for all columns
    u32 size = std::min(batch_size, table_meta.num_rows - (i * batch_size));
    for (const auto &col_meta : table_meta.col_meta) {
      const auto &[data, null_bitmap] = GenerateColumnData(col_meta, size);
      columns.emplace_back(data, null_bitmap);
    }

    // Insert into table
    table->BulkInsert(std::move(columns), size);
  }
}

}  // namespace

/*
 * Create a catalog, setting up all tables.
 */
Catalog::Catalog() {
  LOG_INFO("Initializing catalog");

  // Insert tables into catalog
  for (const auto &meta : insert_meta) {
    LOG_INFO("Creating table instance '{}' in catalog", meta.name);

    std::vector<Schema::ColInfo> cols;
    for (const auto &col_meta : meta.col_meta) {
      cols.emplace_back(
          Schema::ColInfo{.name = col_meta.name, .type = col_meta.type});
    }

    // Insert into catalog
    table_catalog_[TableId::Test1] = std::make_unique<Table>(
        static_cast<u16>(TableId::Test1), Schema(std::move(cols)));
  }

  // Populate all tables
  for (const auto &table_meta : insert_meta) {
    InitTable(table_meta, LookupTableById(table_meta.id));
  }

  LOG_INFO("Catalog initialization complete");
}

Catalog::~Catalog() = default;

Table *Catalog::LookupTableByName(const std::string &name) {
  static std::unordered_map<std::string, TableId> kTableNameMap = {
#define ENTRY(Name, Str, ...) {Str, TableId::Name},
      TABLES(ENTRY)
#undef ENTRY
  };

  auto iter = kTableNameMap.find(name);
  if (iter == kTableNameMap.end()) {
    return nullptr;
  }

  return LookupTableById(iter->second);
}

Table *Catalog::LookupTableByName(const ast::Identifier name) {
  return LookupTableByName(name.data());
}

Table *Catalog::LookupTableById(TableId table_id) {
  auto iter = table_catalog_.find(table_id);
  return (iter == table_catalog_.end() ? nullptr : iter->second.get());
}

}  // namespace tpl::sql<|MERGE_RESOLUTION|>--- conflicted
+++ resolved
@@ -58,7 +58,7 @@
 // clang-format off
 TableInsertMeta insert_meta[] = {
     // Table 1
-    {TableId::Test1, "test_1", 20000000,
+    {TableId::Test1, "test_1", 2000000,
      {{"colA", Type(TypeId::Integer, false), Dist::Serial, 0, 0},
       {"colB", Type(TypeId::Integer, false), Dist::Uniform, 0, 9},
       {"colC", Type(TypeId::Integer, false), Dist::Uniform, 0, 9999},
@@ -140,15 +140,9 @@
   LOG_INFO("Populating table instance '{}' with {} rows", table_meta.name,
            table_meta.num_rows);
 
-<<<<<<< HEAD
-  u32 batch_size = 1000;
+  u32 batch_size = 10000;
   u32 num_batches = table_meta.num_rows / batch_size +
                     (table_meta.num_rows % batch_size != 0);
-=======
-  u32 batch_size = 100000;
-  u32 num_batches =
-      meta.num_rows / batch_size + (meta.num_rows % batch_size != 0);
->>>>>>> fbbe64f4
 
   for (u32 i = 0; i < num_batches; i++) {
     std::vector<Table::ColumnVector> columns;
