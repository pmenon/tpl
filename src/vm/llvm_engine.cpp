--- conflicted
+++ resolved
@@ -162,13 +162,8 @@
       llvm_type = llvm::ArrayType::get(elem_type, arr_type->length());
       break;
     }
-<<<<<<< HEAD
-    case ast::Type::Kind::MapType: {
+    case ast::Type::TypeId::MapType: {
       // TODO(pmenon): me
-=======
-    case ast::Type::TypeId::MapType: {
-      // TODO: me
->>>>>>> 4200fb1e
       break;
     }
     case ast::Type::TypeId::StructType: {
