--- conflicted
+++ resolved
@@ -271,20 +271,6 @@
   LocalVar table_iter =
       current_function()->NewLocal(table_iter_type, "table_iter");
 
-<<<<<<< HEAD
-  // Create the TableVectorIterator and initialize it
-  ast::Identifier table_name = node->iter()->As<ast::IdentifierExpr>()->name();
-  sql::Table *table = sql::Catalog::Instance()->LookupTableByName(table_name);
-  TPL_ASSERT(table != nullptr, "Table does not exist!");
-  emitter()->EmitTableIteratorInit(Bytecode::TableVectorIteratorInit,
-                                   table_iter, table->id());
-  emitter()->Emit(Bytecode::TableVectorIteratorPerformInit, table_iter);
-
-  // Pull out the VPI from the TableVectorIterator we just initialized
-  ast::Type *vpi_type =
-      ast::BuiltinType::Get(ctx, ast::BuiltinType::VectorProjectionIterator);
-  LocalVar vpi = current_function()->NewLocal(vpi_type->PointerTo(), "vpi");
-=======
   //
   // We first initialize the TableVectorIterator and then pull out the PCI*
   // from the iterator for use in the body of the loop.
@@ -305,7 +291,6 @@
   ast::Type *pci_type =
       ast::BuiltinType::Get(ctx, ast::BuiltinType::ProjectedColumnsIterator);
   LocalVar pci = current_function()->NewLocal(pci_type->PointerTo(), "pci");
->>>>>>> c50bfb8e
 
   emitter()->Emit(Bytecode::TableVectorIteratorGetPCI, pci, table_iter);
 
