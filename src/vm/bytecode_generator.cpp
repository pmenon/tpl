--- conflicted
+++ resolved
@@ -1139,13 +1139,6 @@
   // Cache
   func_map_[func->name()] = func->id();
 
-<<<<<<< HEAD
-  if (inserted) {
-    return current_function()->NewLocal(type, name);
-  }
-  std::string unique_name = name + std::to_string(++iter->second);
-  return current_function()->NewLocal(type, unique_name);
-=======
   return func;
 }
 
@@ -1165,7 +1158,6 @@
     return nullptr;
   }
   return &functions_[iter->second];
->>>>>>> d4c15e24
 }
 
 LocalVar BytecodeGenerator::VisitExpressionForLValue(ast::Expr *expr) {
