#include "vm/bytecode_generator.h"

#include <memory>
#include <string>
#include <utility>
#include <vector>

#include "spdlog/fmt/fmt.h"

#include "ast/builtins.h"
#include "ast/context.h"
#include "ast/type.h"
#include "common/exception.h"
#include "common/macros.h"
#include "logging/logger.h"
#include "sql/catalog.h"
#include "sql/table.h"
#include "vm/bytecode_label.h"
#include "vm/bytecode_module.h"
#include "vm/control_flow_builders.h"

namespace tpl::vm {

/**
 * ExpressionResultScope is an RAII class that provides metadata about the usage of an expression
 * and its result. Callers construct one of its subclasses to let children nodes know the context in
 * which the expression's result is needed (i.e., whether the expression is an L-Value or R-Value).
 * It also tracks <b>where</b> the result of an expression is, somewhat emulating destination-driven
 * code generation.
 *
 * This is a base class for both LValue and RValue result scope objects.
 */
class BytecodeGenerator::ExpressionResultScope {
 public:
  /**
   * Construct an expression scope of kind @em kind. The destination where the result of the
   * expression is written to is @em destination.
   * @param generator The code generator.
   * @param kind The kind of expression.
   * @param destination Where the result of the expression is written to.
   */
  ExpressionResultScope(BytecodeGenerator *generator, ast::Expr::Context kind,
                        LocalVar destination = LocalVar())
      : generator_(generator),
        outer_scope_(generator->GetExecutionResult()),
        destination_(destination),
        kind_(kind) {
    generator_->SetExecutionResult(this);
  }

  /**
   * Destructor.
   */
  virtual ~ExpressionResultScope() { generator_->SetExecutionResult(outer_scope_); }

  /**
   * @return True if the expression is an L-Value expression; false otherwise.
   */
  bool IsLValue() const { return kind_ == ast::Expr::Context::LValue; }

  /**
   * @return True if the expression is an R-Value expression; false otherwise.
   */
  bool IsRValue() const { return kind_ == ast::Expr::Context::RValue; }

  /**
   * @return True if the expression has an assigned destination where the result is written to.
   */
  bool HasDestination() const { return !GetDestination().IsInvalid(); }

  /**
   * Return the destination where the result of the expression is written to. If one does not exist,
   * assign one of with type @em type and set it in this scope.
   * @param type The type of the result of the expression.
   * @return The destination where the result of the expression is written to.
   */
  LocalVar GetOrCreateDestination(ast::Type *type) {
    if (!HasDestination()) {
      destination_ = generator_->GetCurrentFunction()->NewLocal(type);
    }

    return destination_;
  }

  /**
   * @return The destination local where the result is written.
   */
  LocalVar GetDestination() const { return destination_; }

  /**
   * Set the local where the result of the expression is written to.
   */
  void SetDestination(LocalVar destination) { destination_ = destination; }

 private:
  BytecodeGenerator *generator_;
  ExpressionResultScope *outer_scope_;
  LocalVar destination_;
  ast::Expr::Context kind_;
};

/**
 * An expression result scope that indicates the result is used as an L-Value.
 */
class BytecodeGenerator::LValueResultScope : public BytecodeGenerator::ExpressionResultScope {
 public:
  explicit LValueResultScope(BytecodeGenerator *generator, LocalVar dest = LocalVar())
      : ExpressionResultScope(generator, ast::Expr::Context::LValue, dest) {}
};

/**
 * An expression result scope that indicates the result is used as an R-Value.
 */
class BytecodeGenerator::RValueResultScope : public BytecodeGenerator::ExpressionResultScope {
 public:
  explicit RValueResultScope(BytecodeGenerator *generator, LocalVar dest = LocalVar())
      : ExpressionResultScope(generator, ast::Expr::Context::RValue, dest) {}
};

/**
 * A handy scoped class that tracks the start and end positions in the bytecode for a given
 * function, automatically setting the range in the function upon going out of scope.
 */
class BytecodeGenerator::BytecodePositionScope {
 public:
  BytecodePositionScope(BytecodeGenerator *generator, FunctionInfo *func)
      : generator_(generator), func_(func), start_offset_(generator->GetEmitter()->GetPosition()) {}

  ~BytecodePositionScope() {
    const std::size_t end_offset = generator_->GetEmitter()->GetPosition();
    func_->SetBytecodeRange(start_offset_, end_offset);
  }

 private:
  BytecodeGenerator *generator_;
  FunctionInfo *func_;
  std::size_t start_offset_;
};

// ---------------------------------------------------------
// Bytecode Generator begins
// ---------------------------------------------------------

BytecodeGenerator::BytecodeGenerator() noexcept : emitter_(&code_), execution_result_(nullptr) {}

void BytecodeGenerator::VisitIfStmt(ast::IfStmt *node) {
  IfThenElseBuilder if_builder(this);

  // Generate condition check code
  VisitExpressionForTest(node->Condition(), if_builder.GetThenLabel(), if_builder.GetElseLabel(),
                         TestFallthrough::Then);

  // Generate code in "then" block
  if_builder.Then();
  Visit(node->ThenStmt());

  // If there's an "else" block, handle it now
  if (node->ElseStmt() != nullptr) {
    if (!ast::Stmt::IsTerminating(node->ThenStmt())) {
      if_builder.JumpToEnd();
    }
    if_builder.Else();
    Visit(node->ElseStmt());
  }
}

void BytecodeGenerator::VisitIterationStatement(ast::IterationStmt *iteration,
                                                LoopBuilder *loop_builder) {
  Visit(iteration->Body());
  loop_builder->BindContinueTarget();
}

void BytecodeGenerator::VisitForStmt(ast::ForStmt *node) {
  LoopBuilder loop_builder(this);

  if (node->Init() != nullptr) {
    Visit(node->Init());
  }

  loop_builder.LoopHeader();

  if (node->Condition() != nullptr) {
    BytecodeLabel loop_body_label;
    VisitExpressionForTest(node->Condition(), &loop_body_label, loop_builder.GetBreakLabel(),
                           TestFallthrough::Then);
  }

  VisitIterationStatement(node, &loop_builder);

  if (node->Next() != nullptr) {
    Visit(node->Next());
  }

  loop_builder.JumpToHeader();
}

void BytecodeGenerator::VisitForInStmt(UNUSED ast::ForInStmt *node) {
  TPL_ASSERT(false, "For-in statements not supported");
}

void BytecodeGenerator::VisitFieldDecl(ast::FieldDecl *node) { AstVisitor::VisitFieldDecl(node); }

void BytecodeGenerator::VisitFunctionDecl(ast::FunctionDecl *node) {
  // The function's TPL type
  auto *func_type = node->TypeRepr()->GetType()->As<ast::FunctionType>();

  // Allocate the function
  FunctionInfo *func_info = AllocateFunc(node->Name().GetData(), func_type);

  {
    // Visit the body of the function. We use this handy scope object to track
    // the start and end position of this function's bytecode in the module's
    // bytecode array. Upon destruction, the scoped class will set the bytecode
    // range in the function.
    BytecodePositionScope position_scope(this, func_info);
    Visit(node->Function());
  }
}

void BytecodeGenerator::VisitIdentifierExpr(ast::IdentifierExpr *node) {
  // Lookup the local in the current function. It must be there through a
  // previous variable declaration (or parameter declaration). What is returned
  // is a pointer to the variable.

  const std::string local_name = node->Name().GetData();
  LocalVar local = GetCurrentFunction()->LookupLocal(local_name);

  if (GetExecutionResult()->IsLValue()) {
    GetExecutionResult()->SetDestination(local);
    return;
  }

  // The caller wants the R-Value of the identifier. So, we need to load it. If
  // the caller did not provide a destination register, we're done. If the
  // caller provided a destination, we need to move the value of the identifier
  // into the provided destination.

  if (!GetExecutionResult()->HasDestination()) {
    GetExecutionResult()->SetDestination(local.ValueOf());
    return;
  }

  LocalVar dest = GetExecutionResult()->GetOrCreateDestination(node->GetType());

  // If the local we want the R-Value of is a parameter, we can't take its
  // pointer for the deref, so we use an assignment. Otherwise, a deref is good.
  if (auto *local_info = GetCurrentFunction()->LookupLocalInfoByName(local_name);
      local_info->IsParameter()) {
    BuildAssign(dest, local.ValueOf(), node->GetType());
  } else {
    BuildDeref(dest, local, node->GetType());
  }

  GetExecutionResult()->SetDestination(dest);
}

void BytecodeGenerator::VisitImplicitCastExpr(ast::ImplicitCastExpr *node) {
  switch (node->GetCastKind()) {
    case ast::CastKind::SqlBoolToBool: {
      LocalVar dest = GetExecutionResult()->GetOrCreateDestination(node->GetType());
      LocalVar input = VisitExpressionForSQLValue(node->Input());
      GetEmitter()->Emit(Bytecode::ForceBoolTruth, dest, input);
      GetExecutionResult()->SetDestination(dest.ValueOf());
      break;
    }
    case ast::CastKind::BoolToSqlBool: {
      LocalVar dest = GetExecutionResult()->GetOrCreateDestination(node->GetType());
      LocalVar input = VisitExpressionForRValue(node->Input());
      GetEmitter()->Emit(Bytecode::InitBool, dest, input);
      break;
    }
    case ast::CastKind::IntToSqlInt: {
      LocalVar dest = GetExecutionResult()->GetOrCreateDestination(node->GetType());
      LocalVar input = VisitExpressionForRValue(node->Input());
      GetEmitter()->Emit(Bytecode::InitInteger, dest, input);
      break;
    }
    case ast::CastKind::BitCast:
    case ast::CastKind::IntegralCast: {
      // As an optimization, we only issue a new assignment if the input and
      // output types of the cast have different sizes.
      LocalVar input = VisitExpressionForRValue(node->Input());
      if (node->Input()->GetType()->GetSize() != node->GetType()->GetSize()) {
        LocalVar dest = GetExecutionResult()->GetOrCreateDestination(node->GetType());
        BuildAssign(dest, input, node->GetType());
        GetExecutionResult()->SetDestination(dest.ValueOf());
      } else {
        GetExecutionResult()->SetDestination(input);
      }
      break;
    }
    case ast::CastKind::FloatToSqlReal: {
      LocalVar dest = GetExecutionResult()->GetOrCreateDestination(node->GetType());
      LocalVar input = VisitExpressionForRValue(node->Input());
      GetEmitter()->Emit(Bytecode::InitReal, dest, input);
      break;
    }
    case ast::CastKind::SqlIntToSqlReal: {
      LocalVar dest = GetExecutionResult()->GetOrCreateDestination(node->GetType());
      LocalVar input = VisitExpressionForSQLValue(node->Input());
      GetEmitter()->Emit(Bytecode::IntegerToReal, dest, input);
      break;
    }
    default: {
      throw NotImplementedException(
          fmt::format("'{}' cast is not implemented", ast::CastKindToString(node->GetCastKind())));
    }
  }
}

void BytecodeGenerator::VisitArrayIndexExpr(ast::IndexExpr *node) {
  // The type and the element's size
  auto type = node->Object()->GetType()->As<ast::ArrayType>();
  auto elem_size = type->GetElementType()->GetSize();

  // First, we need to get the base address of the array
  LocalVar arr;
  if (type->HasKnownLength()) {
    arr = VisitExpressionForLValue(node->Object());
  } else {
    arr = VisitExpressionForRValue(node->Object());
  }

  // The next step is to compute the address of the element at the desired index
  // stored in the IndexExpr node. There are two cases we handle:
  //
  // 1. The index is a constant literal
  // 2. The index is variable
  //
  // If the index is a constant literal (e.g., x[4]), then we can immediately
  // compute the offset of the element, and issue a vanilla Lea instruction.
  //
  // If the index is not a constant, we need to evaluate the expression to
  // produce the index, then issue a LeaScaled instruction to compute the
  // address.

  LocalVar elem_ptr = GetCurrentFunction()->NewLocal(node->GetType()->PointerTo());

  if (node->Index()->IsIntegerLiteral()) {
    const int64_t index = node->Index()->As<ast::LiteralExpr>()->IntegerVal();
    TPL_ASSERT(index >= 0, "Array indexes must be non-negative! Should");
    GetEmitter()->EmitLea(elem_ptr, arr, (elem_size * index));
  } else {
    LocalVar index = VisitExpressionForRValue(node->Index());
    GetEmitter()->EmitLeaScaled(elem_ptr, arr, index, elem_size, 0);
  }

  elem_ptr = elem_ptr.ValueOf();

  if (GetExecutionResult()->IsLValue()) {
    GetExecutionResult()->SetDestination(elem_ptr);
    return;
  }

  // The caller wants the value of the array element. We just computed the
  // element's pointer (in element_ptr). Just dereference it into the desired
  // location and be done with it.

  LocalVar dest = GetExecutionResult()->GetOrCreateDestination(node->GetType());
  BuildDeref(dest, elem_ptr, node->GetType());
  GetExecutionResult()->SetDestination(dest.ValueOf());
}

void BytecodeGenerator::VisitMapIndexExpr(ast::IndexExpr *node) {}

void BytecodeGenerator::VisitIndexExpr(ast::IndexExpr *node) {
  if (node->Object()->GetType()->IsArrayType()) {
    VisitArrayIndexExpr(node);
  } else {
    VisitMapIndexExpr(node);
  }
}

void BytecodeGenerator::VisitBlockStmt(ast::BlockStmt *node) {
  for (auto *stmt : node->Statements()) {
    Visit(stmt);
  }
}

void BytecodeGenerator::VisitVariableDecl(ast::VariableDecl *node) {
  // Register a new local variable in the function. If the variable has an
  // explicit type specifier, prefer using that. Otherwise, use the type of the
  // initial value resolved after semantic analysis.
  ast::Type *type = nullptr;
  if (node->TypeRepr() != nullptr) {
    TPL_ASSERT(node->TypeRepr()->GetType() != nullptr,
               "Variable with explicit type declaration is missing resolved "
               "type at runtime!");
    type = node->TypeRepr()->GetType();
  } else {
    TPL_ASSERT(node->Initial() != nullptr,
               "Variable without explicit type declaration is missing an "
               "initialization expression!");
    TPL_ASSERT(node->Initial()->GetType() != nullptr,
               "Variable with initial value is missing resolved type");
    type = node->Initial()->GetType();
  }

  // Register this variable in the function as a local
  LocalVar local = GetCurrentFunction()->NewLocal(type, node->Name().GetData());

  // If there's an initializer, generate code for it now
  if (node->Initial() != nullptr) {
    VisitExpressionForRValue(node->Initial(), local);
  }
}

void BytecodeGenerator::VisitAddressOfExpr(ast::UnaryOpExpr *op) {
  TPL_ASSERT(GetExecutionResult()->IsRValue(), "Address-of expressions must be R-values!");
  LocalVar addr = VisitExpressionForLValue(op->Input());
  if (GetExecutionResult()->HasDestination()) {
    LocalVar dest = GetExecutionResult()->GetDestination();
    BuildAssign(dest, addr, op->GetType());
  } else {
    GetExecutionResult()->SetDestination(addr);
  }
}

void BytecodeGenerator::VisitDerefExpr(ast::UnaryOpExpr *op) {
  LocalVar addr = VisitExpressionForRValue(op->Input());
  if (GetExecutionResult()->IsLValue()) {
    GetExecutionResult()->SetDestination(addr);
  } else {
    LocalVar dest = GetExecutionResult()->GetOrCreateDestination(op->GetType());
    BuildDeref(dest, addr, op->GetType());
    GetExecutionResult()->SetDestination(dest.ValueOf());
  }
}

void BytecodeGenerator::VisitArithmeticUnaryExpr(ast::UnaryOpExpr *op) {
  LocalVar dest = GetExecutionResult()->GetOrCreateDestination(op->GetType());
  LocalVar input = VisitExpressionForRValue(op->Input());

  Bytecode bytecode;
  switch (op->Op()) {
    case parsing::Token::Type::MINUS: {
      bytecode = GetIntTypedBytecode(GET_BASE_FOR_INT_TYPES(Bytecode::Neg), op->GetType());
      break;
    }
    case parsing::Token::Type::BIT_NOT: {
      bytecode = GetIntTypedBytecode(GET_BASE_FOR_INT_TYPES(Bytecode::BitNeg), op->GetType());
      break;
    }
    default: {
      UNREACHABLE("Impossible unary operation");
    }
  }

  // Emit
  GetEmitter()->EmitUnaryOp(bytecode, dest, input);

  // Mark where the result is
  GetExecutionResult()->SetDestination(dest.ValueOf());
}

void BytecodeGenerator::VisitLogicalNotExpr(ast::UnaryOpExpr *op) {
  LocalVar dest = GetExecutionResult()->GetOrCreateDestination(op->GetType());
  LocalVar input = VisitExpressionForRValue(op->Input());
  GetEmitter()->EmitUnaryOp(Bytecode::Not, dest, input);
  GetExecutionResult()->SetDestination(dest.ValueOf());
}

void BytecodeGenerator::VisitUnaryOpExpr(ast::UnaryOpExpr *node) {
  switch (node->Op()) {
    case parsing::Token::Type::AMPERSAND: {
      VisitAddressOfExpr(node);
      break;
    }
    case parsing::Token::Type::STAR: {
      VisitDerefExpr(node);
      break;
    }
    case parsing::Token::Type::MINUS:
    case parsing::Token::Type::BIT_NOT: {
      VisitArithmeticUnaryExpr(node);
      break;
    }
    case parsing::Token::Type::BANG: {
      VisitLogicalNotExpr(node);
      break;
    }
    default: {
      UNREACHABLE("Impossible unary operation");
    }
  }
}

void BytecodeGenerator::VisitReturnStmt(ast::ReturnStmt *node) {
  if (node->Ret() != nullptr) {
    LocalVar rv = GetCurrentFunction()->GetReturnValueLocal();
    // The return value 'rv' is the address of the return value in the frame.
    // In other words, it's a double pointer to the result. Thus, we need to
    // store the result of the recursive call into *rv, i.e., rv.ValueOf().
    TPL_ASSERT(rv.GetAddressMode() == LocalVar::AddressMode::Address, "RV expected to be address.");
    if (node->Ret()->GetType()->IsSqlValueType()) {
      LocalVar result = VisitExpressionForSQLValue(node->Ret());
      BuildDeref(rv.ValueOf(), result, node->Ret()->GetType());
    } else {
      LocalVar result = VisitExpressionForRValue(node->Ret());
      BuildAssign(rv.ValueOf(), result, node->Ret()->GetType());
    }
  }
  GetEmitter()->EmitReturn();
}

void BytecodeGenerator::VisitSqlConversionCall(ast::CallExpr *call, ast::Builtin builtin) {
  TPL_ASSERT(call->GetType() != nullptr, "No return type set for call!");

  LocalVar dest = GetExecutionResult()->GetOrCreateDestination(call->GetType());

  switch (builtin) {
    case ast::Builtin::BoolToSql: {
      auto input = VisitExpressionForRValue(call->Arguments()[0]);
      GetEmitter()->Emit(Bytecode::InitBool, dest, input);
      break;
    }
    case ast::Builtin::IntToSql: {
      auto input = VisitExpressionForRValue(call->Arguments()[0]);
      GetEmitter()->Emit(Bytecode::InitInteger, dest, input);
      break;
    }
    case ast::Builtin::FloatToSql: {
      auto input = VisitExpressionForRValue(call->Arguments()[0]);
      GetEmitter()->Emit(Bytecode::InitReal, dest, input);
      break;
    }
    case ast::Builtin::DateToSql: {
      auto year = VisitExpressionForRValue(call->Arguments()[0]);
      auto month = VisitExpressionForRValue(call->Arguments()[1]);
      auto day = VisitExpressionForRValue(call->Arguments()[2]);
      GetEmitter()->Emit(Bytecode::InitDate, dest, year, month, day);
      break;
    }
    case ast::Builtin::StringToSql: {
      auto string_lit = call->Arguments()[0]->As<ast::LiteralExpr>()->StringVal();
      auto static_string = NewStaticString(call->GetType()->GetContext(), string_lit);
      GetEmitter()->EmitInitString(dest, static_string, string_lit.GetLength());
      break;
    }
    case ast::Builtin::SqlToBool: {
      auto input = VisitExpressionForSQLValue(call->Arguments()[0]);
      GetEmitter()->Emit(Bytecode::ForceBoolTruth, dest, input);
      GetExecutionResult()->SetDestination(dest.ValueOf());
      break;
    }

#define GEN_CASE(Builtin, Bytecode)                                \
  case Builtin: {                                                  \
    auto input = VisitExpressionForSQLValue(call->Arguments()[0]); \
    GetEmitter()->Emit(Bytecode, dest, input);                     \
    break;                                                         \
  }
      GEN_CASE(ast::Builtin::ConvertBoolToInteger, Bytecode::BoolToInteger);
      GEN_CASE(ast::Builtin::ConvertIntegerToReal, Bytecode::IntegerToReal);
      GEN_CASE(ast::Builtin::ConvertDateToTimestamp, Bytecode::DateToTimestamp);
      GEN_CASE(ast::Builtin::ConvertStringToBool, Bytecode::StringToBool);
      GEN_CASE(ast::Builtin::ConvertStringToInt, Bytecode::StringToInteger);
      GEN_CASE(ast::Builtin::ConvertStringToReal, Bytecode::StringToReal);
      GEN_CASE(ast::Builtin::ConvertStringToDate, Bytecode::StringToDate);
      GEN_CASE(ast::Builtin::ConvertStringToTime, Bytecode::StringToTimestamp);
#undef GEN_CASE

    default: {
      UNREACHABLE("Impossible SQL conversion call");
    }
  }
}

void BytecodeGenerator::VisitNullValueCall(ast::CallExpr *call, ast::Builtin builtin) {
  switch (builtin) {
    case ast::Builtin::IsValNull: {
      LocalVar result = GetExecutionResult()->GetOrCreateDestination(call->GetType());
      LocalVar input = VisitExpressionForSQLValue(call->Arguments()[0]);
      GetEmitter()->Emit(Bytecode::ValIsNull, result, input);
      GetExecutionResult()->SetDestination(result.ValueOf());
      break;
    }
    case ast::Builtin::InitSqlNull: {
      LocalVar input = VisitExpressionForRValue(call->Arguments()[0]);
      GetEmitter()->Emit(Bytecode::InitSqlNull, input);
      break;
    }
    default: {
      UNREACHABLE("VisitNullValueCall unknown builtin type.");
    }
  }
}

void BytecodeGenerator::VisitSqlStringLikeCall(ast::CallExpr *call) {
  LocalVar dest = GetExecutionResult()->GetOrCreateDestination(call->GetType());
  LocalVar input = VisitExpressionForSQLValue(call->Arguments()[0]);
  LocalVar pattern = VisitExpressionForSQLValue(call->Arguments()[1]);
  GetEmitter()->Emit(Bytecode::Like, dest, input, pattern);
  GetExecutionResult()->SetDestination(dest);
}

void BytecodeGenerator::VisitBuiltinDateFunctionCall(ast::CallExpr *call, ast::Builtin builtin) {
  LocalVar dest = GetExecutionResult()->GetOrCreateDestination(call->GetType());
  LocalVar input = VisitExpressionForSQLValue(call->Arguments()[0]);

  switch (builtin) {
    case ast::Builtin::ExtractYear:
      GetEmitter()->Emit(Bytecode::ExtractYear, dest, input);
      break;
    default:
      UNREACHABLE("Impossible date call!");
  }
  GetExecutionResult()->SetDestination(dest);
}

void BytecodeGenerator::VisitBuiltinConcatCall(ast::CallExpr *call) {
  // TODO(pmenon): Should this be done earlier through an AST rewrite?
  auto dest = GetExecutionResult()->GetOrCreateDestination(call->GetType());
  auto exec_ctx = VisitExpressionForRValue(call->Arguments()[0]);

  // The number of input strings. Remember, the first parameter is context.
  const auto num_strings = call->Arguments().size() - 1;

  // What we're doing here:
  // var arr: [N]*StringVal
  // arr[0] = input0
  // arr[1] = input1
  // ...
  // @concat(exec_ctx, arr, N)

  const auto string_type =
      ast::BuiltinType::Get(call->GetType()->GetContext(), ast::BuiltinType::Kind::StringVal);
  const auto arr =
      GetCurrentFunction()->NewLocal(ast::ArrayType::Get(num_strings, string_type->PointerTo()));

  // Populate array.
  auto arr_elem_ptr = GetCurrentFunction()->NewLocal(string_type->PointerTo()->PointerTo());
  for (std::size_t i = 0; i < num_strings; i++) {
    GetEmitter()->EmitLea(arr_elem_ptr, arr, i * 8);
    GetEmitter()->EmitAssign(Bytecode::Assign8, arr_elem_ptr.ValueOf(),
                             VisitExpressionForSQLValue(call->Arguments()[i + 1]));
  }

  GetEmitter()->EmitConcat(dest, exec_ctx, arr, num_strings);
}

void BytecodeGenerator::VisitBuiltinTableIterCall(ast::CallExpr *call, ast::Builtin builtin) {
  // The first argument to all calls is a pointer to the TVI
  LocalVar iter = VisitExpressionForRValue(call->Arguments()[0]);

  switch (builtin) {
    case ast::Builtin::TableIterInit: {
      // The second argument is the table name as a literal string
      TPL_ASSERT(call->Arguments()[1]->IsStringLiteral(), "Table name must be a string literal");
      ast::Identifier table_name = call->Arguments()[1]->As<ast::LiteralExpr>()->StringVal();
      sql::Table *table = sql::Catalog::Instance()->LookupTableByName(table_name);
      TPL_ASSERT(table != nullptr, "Table does not exist!");
      GetEmitter()->EmitTableIterInit(Bytecode::TableVectorIteratorInit, iter, table->GetId());
      GetEmitter()->Emit(Bytecode::TableVectorIteratorPerformInit, iter);
      break;
    }
    case ast::Builtin::TableIterAdvance: {
      LocalVar cond = GetExecutionResult()->GetOrCreateDestination(call->GetType());
      GetEmitter()->Emit(Bytecode::TableVectorIteratorNext, cond, iter);
      GetExecutionResult()->SetDestination(cond.ValueOf());
      break;
    }
    case ast::Builtin::TableIterGetVPI: {
      LocalVar vpi = GetExecutionResult()->GetOrCreateDestination(call->GetType());
      GetEmitter()->Emit(Bytecode::TableVectorIteratorGetVPI, vpi, iter);
      GetExecutionResult()->SetDestination(vpi.ValueOf());
      break;
    }
    case ast::Builtin::TableIterClose: {
      GetEmitter()->Emit(Bytecode::TableVectorIteratorFree, iter);
      break;
    }
    default: {
      UNREACHABLE("Impossible table iteration call");
    }
  }
}

void BytecodeGenerator::VisitBuiltinTableIterParallelCall(ast::CallExpr *call) {
  // First is the table name as a string literal
  const auto table_name = call->Arguments()[0]->As<ast::LiteralExpr>()->StringVal();
  sql::Table *table = sql::Catalog::Instance()->LookupTableByName(table_name);
  TPL_ASSERT(table != nullptr, "Table does not exist!");

  // Next is the execution context
  LocalVar exec_ctx = VisitExpressionForRValue(call->Arguments()[1]);

  // Next is the thread state container
  LocalVar thread_state_container = VisitExpressionForRValue(call->Arguments()[2]);

  // Finally the scan function as an identifier
  const auto scan_fn_name = call->Arguments()[3]->As<ast::IdentifierExpr>()->Name();

  // Done
  GetEmitter()->EmitParallelTableScan(table->GetId(), exec_ctx, thread_state_container,
                                      LookupFuncIdByName(scan_fn_name.GetData()));
}

void BytecodeGenerator::VisitBuiltinVPICall(ast::CallExpr *call, ast::Builtin builtin) {
  TPL_ASSERT(call->GetType() != nullptr, "No return type set for call!");

  // The first argument to all calls is a pointer to the VPI
  LocalVar vpi = VisitExpressionForRValue(call->Arguments()[0]);

  switch (builtin) {
    case ast::Builtin::VPIInit: {
      LocalVar vector_projection = VisitExpressionForRValue(call->Arguments()[1]);
      if (call->Arguments().size() == 3) {
        LocalVar tid_list = VisitExpressionForRValue(call->Arguments()[2]);
        GetEmitter()->Emit(Bytecode::VPIInitWithList, vpi, vector_projection, tid_list);
      } else {
        GetEmitter()->Emit(Bytecode::VPIInit, vpi, vector_projection);
      }
      break;
    }
    case ast::Builtin::VPIFree: {
      GetEmitter()->Emit(Bytecode::VPIFree, vpi);
      break;
    }
    case ast::Builtin::VPIIsFiltered: {
      LocalVar is_filtered = GetExecutionResult()->GetOrCreateDestination(call->GetType());
      GetEmitter()->Emit(Bytecode::VPIIsFiltered, is_filtered, vpi);
      GetExecutionResult()->SetDestination(is_filtered.ValueOf());
      break;
    }
    case ast::Builtin::VPIGetSelectedRowCount: {
      LocalVar count = GetExecutionResult()->GetOrCreateDestination(call->GetType());
      GetEmitter()->Emit(Bytecode::VPIGetSelectedRowCount, count, vpi);
      GetExecutionResult()->SetDestination(count.ValueOf());
      break;
    }
    case ast::Builtin::VPIGetVectorProjection: {
      LocalVar vector_projection = GetExecutionResult()->GetOrCreateDestination(call->GetType());
      GetEmitter()->Emit(Bytecode::VPIGetVectorProjection, vector_projection, vpi);
      GetExecutionResult()->SetDestination(vector_projection.ValueOf());
      break;
    }
    case ast::Builtin::VPIHasNext: {
      LocalVar cond = GetExecutionResult()->GetOrCreateDestination(call->GetType());
      GetEmitter()->Emit(Bytecode::VPIHasNext, cond, vpi);
      GetExecutionResult()->SetDestination(cond.ValueOf());
      break;
    }
    case ast::Builtin::VPIAdvance: {
      GetEmitter()->Emit(Bytecode::VPIAdvance, vpi);
      break;
    }
    case ast::Builtin::VPISetPosition: {
      LocalVar index = VisitExpressionForRValue(call->Arguments()[1]);
      GetEmitter()->Emit(Bytecode::VPISetPosition, vpi, index);
      break;
    }
    case ast::Builtin::VPIMatch: {
      LocalVar match = VisitExpressionForRValue(call->Arguments()[1]);
      GetEmitter()->Emit(Bytecode::VPIMatch, vpi, match);
      break;
    }
    case ast::Builtin::VPIReset: {
      GetEmitter()->Emit(Bytecode::VPIReset, vpi);
      break;
    }

#define GEN_CASE(BuiltinName, Bytecode)                                              \
  case ast::Builtin::BuiltinName: {                                                  \
    LocalVar result = GetExecutionResult()->GetOrCreateDestination(call->GetType()); \
    const auto col_idx = call->Arguments()[1]->As<ast::LiteralExpr>()->IntegerVal(); \
    TPL_ASSERT(col_idx >= 0, "Column index should be non-negative!");                \
    GetEmitter()->EmitVPIGet(Bytecode, result, vpi, static_cast<uint32_t>(col_idx)); \
    break;                                                                           \
  }
      // clang-format off
    GEN_CASE(VPIGetBool, Bytecode::VPIGetBool);
    GEN_CASE(VPIGetTinyInt, Bytecode::VPIGetTinyInt);
    GEN_CASE(VPIGetSmallInt, Bytecode::VPIGetSmallInt);
    GEN_CASE(VPIGetInt, Bytecode::VPIGetInteger);
    GEN_CASE(VPIGetBigInt, Bytecode::VPIGetBigInt);
    GEN_CASE(VPIGetReal, Bytecode::VPIGetReal);
    GEN_CASE(VPIGetDouble, Bytecode::VPIGetDouble);
    GEN_CASE(VPIGetDate, Bytecode::VPIGetDate);
    GEN_CASE(VPIGetString, Bytecode::VPIGetString);
    GEN_CASE(VPIGetPointer, Bytecode::VPIGetPointer);
      // clang-format on
#undef GEN_CASE

#define GEN_CASE(BuiltinName, Bytecode)                                              \
  case ast::Builtin::BuiltinName: {                                                  \
    auto input = VisitExpressionForSQLValue(call->Arguments()[1]);                   \
    const auto col_idx = call->Arguments()[1]->As<ast::LiteralExpr>()->IntegerVal(); \
    TPL_ASSERT(col_idx >= 0, "Column index should be non-negative!");                \
    GetEmitter()->EmitVPISet(Bytecode, vpi, input, static_cast<uint32_t>(col_idx));  \
    break;                                                                           \
  }

      // clang-format off
    GEN_CASE(VPISetBool, Bytecode::VPISetBool);
    GEN_CASE(VPISetTinyInt, Bytecode::VPISetTinyInt);
    GEN_CASE(VPISetSmallInt, Bytecode::VPISetSmallInt);
    GEN_CASE(VPISetInt, Bytecode::VPISetInteger);
    GEN_CASE(VPISetBigInt, Bytecode::VPISetBigInt);
    GEN_CASE(VPISetReal, Bytecode::VPISetReal);
    GEN_CASE(VPISetDouble, Bytecode::VPISetDouble);
    GEN_CASE(VPISetDate, Bytecode::VPISetDate);
    GEN_CASE(VPISetString, Bytecode::VPISetString);
      // clang-format on
#undef GEN_CASE

    default: {
      UNREACHABLE("Impossible table iteration call");
    }
  }
}

void BytecodeGenerator::VisitBuiltinCompactStorageCall(ast::CallExpr *call, ast::Builtin builtin) {
  LocalVar storage = VisitExpressionForRValue(call->Arguments()[0]);
  switch (builtin) {
#define GEN_CASE(BuiltinName, Bytecode)                              \
  case ast::Builtin::BuiltinName: {                                  \
    LocalVar index = VisitExpressionForRValue(call->Arguments()[1]); \
    LocalVar ptr = VisitExpressionForRValue(call->Arguments()[2]);   \
    LocalVar val = VisitExpressionForSQLValue(call->Arguments()[3]); \
    GetEmitter()->Emit(Bytecode, storage, index, ptr, val);          \
    break;                                                           \
  }

    // clang-format off
    GEN_CASE(CompactStorageWriteBool, Bytecode::CompactStorageWriteBool);
    GEN_CASE(CompactStorageWriteTinyInt, Bytecode::CompactStorageWriteTinyInt);
    GEN_CASE(CompactStorageWriteSmallInt, Bytecode::CompactStorageWriteSmallInt);
    GEN_CASE(CompactStorageWriteInteger, Bytecode::CompactStorageWriteInteger);
    GEN_CASE(CompactStorageWriteBigInt, Bytecode::CompactStorageWriteBigInt);
    GEN_CASE(CompactStorageWriteReal, Bytecode::CompactStorageWriteReal);
    GEN_CASE(CompactStorageWriteDouble, Bytecode::CompactStorageWriteDouble);
    GEN_CASE(CompactStorageWriteDate, Bytecode::CompactStorageWriteDate);
    GEN_CASE(CompactStorageWriteTimestamp, Bytecode::CompactStorageWriteTimestamp);
    GEN_CASE(CompactStorageWriteString, Bytecode::CompactStorageWriteString);
    // clang-format on
#undef GEN_CASE

#define GEN_CASE(BuiltinName, Bytecode)                                              \
  case ast::Builtin::BuiltinName: {                                                  \
    LocalVar result = GetExecutionResult()->GetOrCreateDestination(call->GetType()); \
    LocalVar index = VisitExpressionForRValue(call->Arguments()[1]);                 \
    LocalVar ptr = VisitExpressionForRValue(call->Arguments()[2]);                   \
    GetEmitter()->Emit(Bytecode, result, storage, index, ptr);                       \
    break;                                                                           \
  }

    // clang-format off
    GEN_CASE(CompactStorageReadBool, Bytecode::CompactStorageReadBool);
    GEN_CASE(CompactStorageReadTinyInt, Bytecode::CompactStorageReadTinyInt);
    GEN_CASE(CompactStorageReadSmallInt, Bytecode::CompactStorageReadSmallInt);
    GEN_CASE(CompactStorageReadInteger, Bytecode::CompactStorageReadInteger);
    GEN_CASE(CompactStorageReadBigInt, Bytecode::CompactStorageReadBigInt);
    GEN_CASE(CompactStorageReadReal, Bytecode::CompactStorageReadReal);
    GEN_CASE(CompactStorageReadDouble, Bytecode::CompactStorageReadDouble);
    GEN_CASE(CompactStorageReadDate, Bytecode::CompactStorageReadDate);
    GEN_CASE(CompactStorageReadTimestamp, Bytecode::CompactStorageReadTimestamp);
    GEN_CASE(CompactStorageReadString, Bytecode::CompactStorageReadString);
    // clang-format on
#undef GEN_CASE

    default: {
      UNREACHABLE("Impossible table iteration call");
    }
  }
}

void BytecodeGenerator::VisitBuiltinHashCall(ast::CallExpr *call) {
  TPL_ASSERT(call->GetType()->IsSpecificBuiltin(ast::BuiltinType::Uint64),
             "Return type of @hash(...) expected to be 8-byte unsigned hash");
  TPL_ASSERT(!call->Arguments().empty(), "@hash() must contain at least one input argument");
  TPL_ASSERT(GetExecutionResult() != nullptr, "Caller of @hash() must use result");

  // The running hash value initialized to zero
  LocalVar hash_val = GetExecutionResult()->GetOrCreateDestination(call->GetType());

  GetEmitter()->EmitAssignImm8(hash_val, 0);

  for (uint32_t idx = 0; idx < call->NumArgs(); idx++) {
    TPL_ASSERT(call->Arguments()[idx]->GetType()->IsSqlValueType(),
               "Input to hash must be a SQL value type");

    LocalVar input = VisitExpressionForSQLValue(call->Arguments()[idx]);
    const auto *type = call->Arguments()[idx]->GetType()->As<ast::BuiltinType>();
    switch (type->GetKind()) {
      case ast::BuiltinType::IntegerVal:
        GetEmitter()->Emit(Bytecode::HashInt, hash_val, input, hash_val.ValueOf());
        break;
      case ast::BuiltinType::RealVal:
        GetEmitter()->Emit(Bytecode::HashReal, hash_val, input, hash_val.ValueOf());
        break;
      case ast::BuiltinType::StringVal:
        GetEmitter()->Emit(Bytecode::HashString, hash_val, input, hash_val.ValueOf());
        break;
      case ast::BuiltinType::DateVal:
        GetEmitter()->Emit(Bytecode::HashDate, hash_val, input, hash_val.ValueOf());
        break;
      case ast::BuiltinType::TimestampVal:
        GetEmitter()->Emit(Bytecode::HashTimestamp, hash_val, input, hash_val.ValueOf());
      default:
        UNREACHABLE("Hashing this type isn't supported!");
    }
  }

  // Set return
  GetExecutionResult()->SetDestination(hash_val.ValueOf());
}

void BytecodeGenerator::VisitBuiltinFilterManagerCall(ast::CallExpr *call, ast::Builtin builtin) {
  LocalVar filter_manager = VisitExpressionForRValue(call->Arguments()[0]);
  switch (builtin) {
    case ast::Builtin::FilterManagerInit: {
      GetEmitter()->Emit(Bytecode::FilterManagerInit, filter_manager);
      break;
    }
    case ast::Builtin::FilterManagerInsertFilter: {
      GetEmitter()->Emit(Bytecode::FilterManagerStartNewClause, filter_manager);

      // Insert all flavors
      for (uint32_t arg_idx = 1; arg_idx < call->NumArgs(); arg_idx++) {
        const std::string func_name =
            call->Arguments()[arg_idx]->As<ast::IdentifierExpr>()->Name().GetData();
        const FunctionId func_id = LookupFuncIdByName(func_name);
        GetEmitter()->EmitFilterManagerInsertFilter(filter_manager, func_id);
      }
      break;
    }
    case ast::Builtin::FilterManagerRunFilters: {
      LocalVar vpi = VisitExpressionForRValue(call->Arguments()[1]);
      GetEmitter()->Emit(Bytecode::FilterManagerRunFilters, filter_manager, vpi);
      break;
    }
    case ast::Builtin::FilterManagerFree: {
      GetEmitter()->Emit(Bytecode::FilterManagerFree, filter_manager);
      break;
    }
    default: {
      UNREACHABLE("Impossible filter manager call");
    }
  }
}

void BytecodeGenerator::VisitBuiltinVectorFilterCall(ast::CallExpr *call, ast::Builtin builtin) {
  LocalVar vector_projection = VisitExpressionForRValue(call->Arguments()[0]);
  LocalVar tid_list = VisitExpressionForRValue(call->Arguments()[3]);

#define GEN_CASE(BYTECODE)                                                               \
  LocalVar left_col = VisitExpressionForRValue(call->Arguments()[1]);                    \
  if (!call->Arguments()[2]->GetType()->IsIntegerType()) {                               \
    LocalVar right_val = VisitExpressionForSQLValue(call->Arguments()[2]);               \
    GetEmitter()->Emit(BYTECODE##Val, vector_projection, left_col, right_val, tid_list); \
  } else {                                                                               \
    LocalVar right_col = VisitExpressionForRValue(call->Arguments()[2]);                 \
    GetEmitter()->Emit(BYTECODE, vector_projection, left_col, right_col, tid_list);      \
  }

  switch (builtin) {
    case ast::Builtin::VectorFilterEqual: {
      GEN_CASE(Bytecode::VectorFilterEqual);
      break;
    }
    case ast::Builtin::VectorFilterGreaterThan: {
      GEN_CASE(Bytecode::VectorFilterGreaterThan);
      break;
    }
    case ast::Builtin::VectorFilterGreaterThanEqual: {
      GEN_CASE(Bytecode::VectorFilterGreaterThanEqual);
      break;
    }
    case ast::Builtin::VectorFilterLessThan: {
      GEN_CASE(Bytecode::VectorFilterLessThan);
      break;
    }
    case ast::Builtin::VectorFilterLessThanEqual: {
      GEN_CASE(Bytecode::VectorFilterLessThanEqual);
      break;
    }
    case ast::Builtin::VectorFilterNotEqual: {
      GEN_CASE(Bytecode::VectorFilterNotEqual);
      break;
    }
    default: {
      UNREACHABLE("Impossible vector filter executor call");
    }
  }
#undef GEN_CASE
}

void BytecodeGenerator::VisitBuiltinAggHashTableCall(ast::CallExpr *call, ast::Builtin builtin) {
  switch (builtin) {
    case ast::Builtin::AggHashTableInit: {
      LocalVar agg_ht = VisitExpressionForRValue(call->Arguments()[0]);
      LocalVar memory = VisitExpressionForRValue(call->Arguments()[1]);
      LocalVar entry_size = VisitExpressionForRValue(call->Arguments()[2]);
      GetEmitter()->Emit(Bytecode::AggregationHashTableInit, agg_ht, memory, entry_size);
      break;
    }
    case ast::Builtin::AggHashTableInsert: {
      LocalVar dest = GetExecutionResult()->GetOrCreateDestination(call->GetType());
      LocalVar agg_ht = VisitExpressionForRValue(call->Arguments()[0]);
      LocalVar hash = VisitExpressionForRValue(call->Arguments()[1]);
      Bytecode bytecode = Bytecode::AggregationHashTableAllocTuple;
      if (call->Arguments().size() > 2) {
        TPL_ASSERT(call->Arguments()[2]->IsBoolLiteral(),
                   "Last argument must be a boolean literal");
        const bool partitioned = call->Arguments()[2]->As<ast::LiteralExpr>()->BoolVal();
        bytecode = partitioned ? Bytecode::AggregationHashTableAllocTuplePartitioned
                               : Bytecode::AggregationHashTableAllocTuple;
      }
      GetEmitter()->Emit(bytecode, dest, agg_ht, hash);
      GetExecutionResult()->SetDestination(dest.ValueOf());
      break;
    }
    case ast::Builtin::AggHashTableLinkEntry: {
      LocalVar agg_ht = VisitExpressionForRValue(call->Arguments()[0]);
      LocalVar entry = VisitExpressionForRValue(call->Arguments()[1]);
      GetEmitter()->Emit(Bytecode::AggregationHashTableLinkHashTableEntry, agg_ht, entry);
      break;
    }
    case ast::Builtin::AggHashTableLookup: {
      LocalVar dest = GetExecutionResult()->GetOrCreateDestination(call->GetType());
      LocalVar agg_ht = VisitExpressionForRValue(call->Arguments()[0]);
      LocalVar hash = VisitExpressionForRValue(call->Arguments()[1]);
      auto key_eq_fn =
          LookupFuncIdByName(call->Arguments()[2]->As<ast::IdentifierExpr>()->Name().GetData());
      LocalVar arg = VisitExpressionForRValue(call->Arguments()[3]);
      GetEmitter()->EmitAggHashTableLookup(dest, agg_ht, hash, key_eq_fn, arg);
      GetExecutionResult()->SetDestination(dest.ValueOf());
      break;
    }
    case ast::Builtin::AggHashTableProcessBatch: {
      LocalVar agg_ht = VisitExpressionForRValue(call->Arguments()[0]);
      LocalVar vpi = VisitExpressionForRValue(call->Arguments()[1]);
      uint32_t num_keys = call->Arguments()[2]->GetType()->As<ast::ArrayType>()->GetLength();
      LocalVar key_cols = VisitExpressionForLValue(call->Arguments()[2]);
      auto init_agg_fn =
          LookupFuncIdByName(call->Arguments()[3]->As<ast::IdentifierExpr>()->Name().GetData());
      auto merge_agg_fn =
          LookupFuncIdByName(call->Arguments()[4]->As<ast::IdentifierExpr>()->Name().GetData());
      LocalVar partitioned = VisitExpressionForRValue(call->Arguments()[5]);
      GetEmitter()->EmitAggHashTableProcessBatch(agg_ht, vpi, num_keys, key_cols, init_agg_fn,
                                                 merge_agg_fn, partitioned);
      break;
    }
    case ast::Builtin::AggHashTableMovePartitions: {
      LocalVar agg_ht = VisitExpressionForRValue(call->Arguments()[0]);
      LocalVar tls = VisitExpressionForRValue(call->Arguments()[1]);
      LocalVar aht_offset = VisitExpressionForRValue(call->Arguments()[2]);
      auto merge_part_fn =
          LookupFuncIdByName(call->Arguments()[3]->As<ast::IdentifierExpr>()->Name().GetData());
      GetEmitter()->EmitAggHashTableMovePartitions(agg_ht, tls, aht_offset, merge_part_fn);
      break;
    }
    case ast::Builtin::AggHashTableParallelPartitionedScan: {
      LocalVar agg_ht = VisitExpressionForRValue(call->Arguments()[0]);
      LocalVar ctx = VisitExpressionForRValue(call->Arguments()[1]);
      LocalVar tls = VisitExpressionForRValue(call->Arguments()[2]);
      auto scan_part_fn =
          LookupFuncIdByName(call->Arguments()[3]->As<ast::IdentifierExpr>()->Name().GetData());
      GetEmitter()->EmitAggHashTableParallelPartitionedScan(agg_ht, ctx, tls, scan_part_fn);
      break;
    }
    case ast::Builtin::AggHashTableFree: {
      LocalVar agg_ht = VisitExpressionForRValue(call->Arguments()[0]);
      GetEmitter()->Emit(Bytecode::AggregationHashTableFree, agg_ht);
      break;
    }
    default: {
      UNREACHABLE("Impossible aggregation hash table bytecode");
    }
  }
}

void BytecodeGenerator::VisitBuiltinAggHashTableIterCall(ast::CallExpr *call,
                                                         ast::Builtin builtin) {
  switch (builtin) {
    case ast::Builtin::AggHashTableIterInit: {
      LocalVar agg_ht_iter = VisitExpressionForRValue(call->Arguments()[0]);
      LocalVar agg_ht = VisitExpressionForRValue(call->Arguments()[1]);
      GetEmitter()->Emit(Bytecode::AggregationHashTableIteratorInit, agg_ht_iter, agg_ht);
      break;
    }
    case ast::Builtin::AggHashTableIterHasNext: {
      LocalVar has_more = GetExecutionResult()->GetOrCreateDestination(call->GetType());
      LocalVar agg_ht_iter = VisitExpressionForRValue(call->Arguments()[0]);
      GetEmitter()->Emit(Bytecode::AggregationHashTableIteratorHasNext, has_more, agg_ht_iter);
      GetExecutionResult()->SetDestination(has_more.ValueOf());
      break;
    }
    case ast::Builtin::AggHashTableIterNext: {
      LocalVar agg_ht_iter = VisitExpressionForRValue(call->Arguments()[0]);
      GetEmitter()->Emit(Bytecode::AggregationHashTableIteratorNext, agg_ht_iter);
      break;
    }
    case ast::Builtin::AggHashTableIterGetRow: {
      LocalVar row_ptr = GetExecutionResult()->GetOrCreateDestination(call->GetType());
      LocalVar agg_ht_iter = VisitExpressionForRValue(call->Arguments()[0]);
      GetEmitter()->Emit(Bytecode::AggregationHashTableIteratorGetRow, row_ptr, agg_ht_iter);
      GetExecutionResult()->SetDestination(row_ptr.ValueOf());
      break;
    }
    case ast::Builtin::AggHashTableIterClose: {
      LocalVar agg_ht_iter = VisitExpressionForRValue(call->Arguments()[0]);
      GetEmitter()->Emit(Bytecode::AggregationHashTableIteratorFree, agg_ht_iter);
      break;
    }
    default: {
      UNREACHABLE("Impossible aggregation hash table iteration bytecode");
    }
  }
}

void BytecodeGenerator::VisitBuiltinAggPartIterCall(ast::CallExpr *call, ast::Builtin builtin) {
  switch (builtin) {
    case ast::Builtin::AggPartIterHasNext: {
      LocalVar has_more = GetExecutionResult()->GetOrCreateDestination(call->GetType());
      LocalVar iter = VisitExpressionForRValue(call->Arguments()[0]);
      GetEmitter()->Emit(Bytecode::AggregationOverflowPartitionIteratorHasNext, has_more, iter);
      GetExecutionResult()->SetDestination(has_more.ValueOf());
      break;
    }
    case ast::Builtin::AggPartIterNext: {
      LocalVar iter = VisitExpressionForRValue(call->Arguments()[0]);
      GetEmitter()->Emit(Bytecode::AggregationOverflowPartitionIteratorNext, iter);
      break;
    }
    case ast::Builtin::AggPartIterGetRow: {
      LocalVar row = GetExecutionResult()->GetOrCreateDestination(call->GetType());
      LocalVar iter = VisitExpressionForRValue(call->Arguments()[0]);
      GetEmitter()->Emit(Bytecode::AggregationOverflowPartitionIteratorGetRow, row, iter);
      GetExecutionResult()->SetDestination(row.ValueOf());
      break;
    }
    case ast::Builtin::AggPartIterGetRowEntry: {
      LocalVar entry = GetExecutionResult()->GetOrCreateDestination(call->GetType());
      LocalVar iter = VisitExpressionForRValue(call->Arguments()[0]);
      GetEmitter()->Emit(Bytecode::AggregationOverflowPartitionIteratorGetRowEntry, entry, iter);
      GetExecutionResult()->SetDestination(entry.ValueOf());
      break;
    }
    case ast::Builtin::AggPartIterGetHash: {
      LocalVar hash = GetExecutionResult()->GetOrCreateDestination(call->GetType());
      LocalVar iter = VisitExpressionForRValue(call->Arguments()[0]);
      GetEmitter()->Emit(Bytecode::AggregationOverflowPartitionIteratorGetHash, hash, iter);
      GetExecutionResult()->SetDestination(hash.ValueOf());
      break;
    }
    default: {
      UNREACHABLE("Impossible aggregation partition iterator bytecode");
    }
  }
}

namespace {

// All aggregate types and bytecodes. Aggregates implement a common interface. Thus, their bytecode
// can be generated by only knowing the type of aggregate.
// Format: Type, Init Op, Advance Op, Result Op, Merge Op, Reset Op, Free Op
#define AGG_CODES(F)                                                                            \
  /* COUNT(col) */                                                                              \
  F(CountAggregate, CountAggregateInit, CountAggregateAdvance, CountAggregateGetResult,         \
    CountAggregateMerge, CountAggregateReset, CountAggregateFree)                               \
  /* COUNT(*) */                                                                                \
  F(CountStarAggregate, CountStarAggregateInit, CountStarAggregateAdvance,                      \
    CountStarAggregateGetResult, CountStarAggregateMerge, CountStarAggregateReset,              \
    CountStarAggregateFree)                                                                     \
  /* AVG(col) */                                                                                \
  F(AvgAggregate, AvgAggregateInit, AvgAggregateAdvanceInteger, AvgAggregateGetResult,          \
    AvgAggregateMerge, AvgAggregateReset, AvgAggregateFree)                                     \
  /* MAX(int_col) */                                                                            \
  F(IntegerMaxAggregate, IntegerMaxAggregateInit, IntegerMaxAggregateAdvance,                   \
    IntegerMaxAggregateGetResult, IntegerMaxAggregateMerge, IntegerMaxAggregateReset,           \
    IntegerMaxAggregateFree)                                                                    \
  /* MIN(int_col) */                                                                            \
  F(IntegerMinAggregate, IntegerMinAggregateInit, IntegerMinAggregateAdvance,                   \
    IntegerMinAggregateGetResult, IntegerMinAggregateMerge, IntegerMinAggregateReset,           \
    IntegerMinAggregateFree)                                                                    \
  /* SUM(int_col) */                                                                            \
  F(IntegerSumAggregate, IntegerSumAggregateInit, IntegerSumAggregateAdvance,                   \
    IntegerSumAggregateGetResult, IntegerSumAggregateMerge, IntegerSumAggregateReset,           \
    IntegerSumAggregateFree)                                                                    \
  /* MAX(real_col) */                                                                           \
  F(RealMaxAggregate, RealMaxAggregateInit, RealMaxAggregateAdvance, RealMaxAggregateGetResult, \
    RealMaxAggregateMerge, RealMaxAggregateReset, RealMaxAggregateFree)                         \
  /* MIN(real_col) */                                                                           \
  F(RealMinAggregate, RealMinAggregateInit, RealMinAggregateAdvance, RealMinAggregateGetResult, \
    RealMinAggregateMerge, RealMinAggregateReset, RealMinAggregateFree)                         \
  /* SUM(real_col) */                                                                           \
  F(RealSumAggregate, RealSumAggregateInit, RealSumAggregateAdvance, RealSumAggregateGetResult, \
    RealSumAggregateMerge, RealSumAggregateReset, RealSumAggregateFree)                         \
  /* MAX(date_col) */                                                                           \
  F(DateMaxAggregate, DateMaxAggregateInit, DateMaxAggregateAdvance, DateMaxAggregateGetResult, \
    DateMaxAggregateMerge, DateMaxAggregateReset, DateMaxAggregateFree)                         \
  /* MIN(date_col) */                                                                           \
  F(DateMinAggregate, DateMinAggregateInit, DateMinAggregateAdvance, DateMinAggregateGetResult, \
    DateMinAggregateMerge, DateMinAggregateReset, DateMinAggregateFree)                         \
  /* MAX(string_col) */                                                                         \
  F(StringMaxAggregate, StringMaxAggregateInit, StringMaxAggregateAdvance,                      \
    StringMaxAggregateGetResult, StringMaxAggregateMerge, StringMaxAggregateReset,              \
    StringMaxAggregateFree)                                                                     \
  /* MIN(string_col) */                                                                         \
  F(StringMinAggregate, StringMinAggregateInit, StringMinAggregateAdvance,                      \
    StringMinAggregateGetResult, StringMinAggregateMerge, StringMinAggregateReset,              \
    StringMinAggregateFree)

enum class AggOpKind : uint8_t {
  Init = 0,
  Advance = 1,
  GetResult = 2,
  Merge = 3,
  Reset = 4,
  Free = 5
};

// Given an aggregate kind and the operation to perform on it, determine the
// appropriate bytecode
template <AggOpKind OpKind>
Bytecode OpForAgg(ast::BuiltinType::Kind agg_kind);

template <>
Bytecode OpForAgg<AggOpKind::Init>(const ast::BuiltinType::Kind agg_kind) {
  switch (agg_kind) {
    default: {
      UNREACHABLE("Impossible aggregate type");
    }
#define ENTRY(Type, Init, Advance, GetResult, Merge, Reset, Free) \
  case ast::BuiltinType::Type:                                    \
    return Bytecode::Init;
      AGG_CODES(ENTRY)
#undef ENTRY
  }
}

template <>
Bytecode OpForAgg<AggOpKind::Advance>(const ast::BuiltinType::Kind agg_kind) {
  switch (agg_kind) {
    default: {
      UNREACHABLE("Impossible aggregate type");
    }
#define ENTRY(Type, Init, Advance, GetResult, Merge, Reset, Free) \
  case ast::BuiltinType::Type:                                    \
    return Bytecode::Advance;
      AGG_CODES(ENTRY)
#undef ENTRY
  }
}

template <>
Bytecode OpForAgg<AggOpKind::GetResult>(const ast::BuiltinType::Kind agg_kind) {
  switch (agg_kind) {
    default: {
      UNREACHABLE("Impossible aggregate type");
    }
#define ENTRY(Type, Init, Advance, GetResult, Merge, Reset, Free) \
  case ast::BuiltinType::Type:                                    \
    return Bytecode::GetResult;
      AGG_CODES(ENTRY)
#undef ENTRY
  }
}

template <>
Bytecode OpForAgg<AggOpKind::Merge>(const ast::BuiltinType::Kind agg_kind) {
  switch (agg_kind) {
    default: {
      UNREACHABLE("Impossible aggregate type");
    }
#define ENTRY(Type, Init, Advance, GetResult, Merge, Reset, Free) \
  case ast::BuiltinType::Type:                                    \
    return Bytecode::Merge;
      AGG_CODES(ENTRY)
#undef ENTRY
  }
}

template <>
Bytecode OpForAgg<AggOpKind::Reset>(const ast::BuiltinType::Kind agg_kind) {
  switch (agg_kind) {
    default: {
      UNREACHABLE("Impossible aggregate type");
    }
#define ENTRY(Type, Init, Advance, GetResult, Merge, Reset, Free) \
  case ast::BuiltinType::Type:                                    \
    return Bytecode::Reset;
      AGG_CODES(ENTRY)
#undef ENTRY
  }
}

}  // namespace

void BytecodeGenerator::VisitBuiltinAggregatorCall(ast::CallExpr *call, ast::Builtin builtin) {
  switch (builtin) {
    case ast::Builtin::AggInit:
    case ast::Builtin::AggReset: {
      for (const auto &arg : call->Arguments()) {
        const auto agg_kind = arg->GetType()->GetPointeeType()->As<ast::BuiltinType>()->GetKind();
        LocalVar input = VisitExpressionForRValue(arg);
        Bytecode bytecode;
        if (builtin == ast::Builtin::AggInit) {
          bytecode = OpForAgg<AggOpKind::Init>(agg_kind);
        } else {
          bytecode = OpForAgg<AggOpKind::Reset>(agg_kind);
        }
        GetEmitter()->Emit(bytecode, input);
      }
      break;
    }
    case ast::Builtin::AggAdvance: {
      const auto &args = call->Arguments();
      const auto agg_kind = args[0]->GetType()->GetPointeeType()->As<ast::BuiltinType>()->GetKind();
      LocalVar agg = VisitExpressionForRValue(args[0]);
      LocalVar input = VisitExpressionForRValue(args[1]);
      Bytecode bytecode = OpForAgg<AggOpKind::Advance>(agg_kind);

      // Hack to handle advancing AvgAggregates with float/double precision numbers. The default
      // behavior in OpForAgg() is to use AvgAggregateAdvanceInteger.
      if (agg_kind == ast::BuiltinType::AvgAggregate &&
          args[1]->GetType()->GetPointeeType()->IsSpecificBuiltin(ast::BuiltinType::RealVal)) {
        bytecode = Bytecode::AvgAggregateAdvanceReal;
      }

      GetEmitter()->Emit(bytecode, agg, input);
      break;
    }
    case ast::Builtin::AggMerge: {
      const auto &args = call->Arguments();
      const auto agg_kind = args[0]->GetType()->GetPointeeType()->As<ast::BuiltinType>()->GetKind();
      LocalVar agg_1 = VisitExpressionForRValue(args[0]);
      LocalVar agg_2 = VisitExpressionForRValue(args[1]);
      Bytecode bytecode = OpForAgg<AggOpKind::Merge>(agg_kind);
      GetEmitter()->Emit(bytecode, agg_1, agg_2);
      break;
    }
    case ast::Builtin::AggResult: {
      const auto &args = call->Arguments();
      const auto agg_kind = args[0]->GetType()->GetPointeeType()->As<ast::BuiltinType>()->GetKind();
      LocalVar result = GetExecutionResult()->GetOrCreateDestination(call->GetType());
      LocalVar agg = VisitExpressionForRValue(args[0]);
      Bytecode bytecode = OpForAgg<AggOpKind::GetResult>(agg_kind);
      GetEmitter()->Emit(bytecode, result, agg);
      break;
    }
    default: {
      UNREACHABLE("Impossible aggregator call");
    }
  }
}

void BytecodeGenerator::VisitBuiltinJoinHashTableCall(ast::CallExpr *call, ast::Builtin builtin) {
  // The join hash table is always the first argument to all JHT calls
  LocalVar join_hash_table = VisitExpressionForRValue(call->Arguments()[0]);

  switch (builtin) {
    case ast::Builtin::JoinHashTableInit: {
      LocalVar memory = VisitExpressionForRValue(call->Arguments()[1]);
      LocalVar entry_size = VisitExpressionForRValue(call->Arguments()[2]);
      GetEmitter()->Emit(Bytecode::JoinHashTableInit, join_hash_table, memory, entry_size);
      break;
    }
    case ast::Builtin::JoinHashTableInsert: {
      LocalVar dest = GetExecutionResult()->GetOrCreateDestination(call->GetType());
      LocalVar hash = VisitExpressionForRValue(call->Arguments()[1]);
      GetEmitter()->Emit(Bytecode::JoinHashTableAllocTuple, dest, join_hash_table, hash);
      GetExecutionResult()->SetDestination(dest.ValueOf());
      break;
    }
    case ast::Builtin::JoinHashTableBuild: {
      GetEmitter()->Emit(Bytecode::JoinHashTableBuild, join_hash_table);
      break;
    }
    case ast::Builtin::JoinHashTableBuildParallel: {
      LocalVar tls = VisitExpressionForRValue(call->Arguments()[1]);
      LocalVar jht_offset = VisitExpressionForRValue(call->Arguments()[2]);
      GetEmitter()->Emit(Bytecode::JoinHashTableBuildParallel, join_hash_table, tls, jht_offset);
      break;
    }
    case ast::Builtin::JoinHashTableLookup: {
      LocalVar ht_entry = GetExecutionResult()->GetOrCreateDestination(call->GetType());
      LocalVar hash = VisitExpressionForRValue(call->Arguments()[1]);
      GetEmitter()->Emit(Bytecode::JoinHashTableLookup, ht_entry, join_hash_table, hash);
      GetExecutionResult()->SetDestination(ht_entry.ValueOf());
      break;
    }
    case ast::Builtin::JoinHashTableFree: {
      GetEmitter()->Emit(Bytecode::JoinHashTableFree, join_hash_table);
      break;
    }
    default: {
      UNREACHABLE("Impossible join hash table call");
    }
  }
}

void BytecodeGenerator::VisitBuiltinHashTableEntryCall(ast::CallExpr *call, ast::Builtin builtin) {
  // The hash table entry iterator is always the first argument to all calls
  LocalVar ht_entry = VisitExpressionForRValue(call->Arguments()[0]);

  switch (builtin) {
    case ast::Builtin::HashTableEntryGetHash: {
      LocalVar hash = GetExecutionResult()->GetOrCreateDestination(call->GetType());
      GetEmitter()->Emit(Bytecode::HashTableEntryGetHash, hash, ht_entry);
      GetExecutionResult()->SetDestination(hash.ValueOf());
      break;
    }
    case ast::Builtin::HashTableEntryGetRow: {
      LocalVar row = GetExecutionResult()->GetOrCreateDestination(call->GetType());
      GetEmitter()->Emit(Bytecode::HashTableEntryGetRow, row, ht_entry);
      GetExecutionResult()->SetDestination(row.ValueOf());
      break;
    }
    case ast::Builtin::HashTableEntryGetNext: {
      LocalVar next_entry = GetExecutionResult()->GetOrCreateDestination(call->GetType());
      GetEmitter()->Emit(Bytecode::HashTableEntryGetNext, next_entry, ht_entry);
      GetExecutionResult()->SetDestination(next_entry.ValueOf());
      break;
    }
    default: {
      UNREACHABLE("Impossible hash table entry iterator call");
    }
  }
}

void BytecodeGenerator::VisitBuiltinSorterCall(ast::CallExpr *call, ast::Builtin builtin) {
  switch (builtin) {
    case ast::Builtin::SorterInit: {
      // TODO(pmenon): Fix me so that the comparison function doesn't have be
      // listed by name.
      LocalVar sorter = VisitExpressionForRValue(call->Arguments()[0]);
      LocalVar memory = VisitExpressionForRValue(call->Arguments()[1]);
      const std::string cmp_func_name =
          call->Arguments()[2]->As<ast::IdentifierExpr>()->Name().GetData();
      LocalVar entry_size = VisitExpressionForRValue(call->Arguments()[3]);
      GetEmitter()->EmitSorterInit(Bytecode::SorterInit, sorter, memory,
                                   LookupFuncIdByName(cmp_func_name), entry_size);
      break;
    }
    case ast::Builtin::SorterInsert: {
      LocalVar dest = GetExecutionResult()->GetOrCreateDestination(call->GetType());
      LocalVar sorter = VisitExpressionForRValue(call->Arguments()[0]);
      GetEmitter()->Emit(Bytecode::SorterAllocTuple, dest, sorter);
      break;
    }
    case ast::Builtin::SorterInsertTopK: {
      LocalVar dest = GetExecutionResult()->GetOrCreateDestination(call->GetType());
      LocalVar sorter = VisitExpressionForRValue(call->Arguments()[0]);
      LocalVar top_k = VisitExpressionForRValue(call->Arguments()[1]);
      GetEmitter()->Emit(Bytecode::SorterAllocTupleTopK, dest, sorter, top_k);
      break;
    }
    case ast::Builtin::SorterInsertTopKFinish: {
      LocalVar sorter = VisitExpressionForRValue(call->Arguments()[0]);
      LocalVar top_k = VisitExpressionForRValue(call->Arguments()[1]);
      GetEmitter()->Emit(Bytecode::SorterAllocTupleTopKFinish, sorter, top_k);
      break;
    }
    case ast::Builtin::SorterSort: {
      LocalVar sorter = VisitExpressionForRValue(call->Arguments()[0]);
      GetEmitter()->Emit(Bytecode::SorterSort, sorter);
      break;
    }
    case ast::Builtin::SorterSortParallel: {
      LocalVar sorter = VisitExpressionForRValue(call->Arguments()[0]);
      LocalVar tls = VisitExpressionForRValue(call->Arguments()[1]);
      LocalVar sorter_offset = VisitExpressionForRValue(call->Arguments()[2]);
      GetEmitter()->Emit(Bytecode::SorterSortParallel, sorter, tls, sorter_offset);
      break;
    }
    case ast::Builtin::SorterSortTopKParallel: {
      LocalVar sorter = VisitExpressionForRValue(call->Arguments()[0]);
      LocalVar tls = VisitExpressionForRValue(call->Arguments()[1]);
      LocalVar sorter_offset = VisitExpressionForRValue(call->Arguments()[2]);
      LocalVar top_k = VisitExpressionForRValue(call->Arguments()[3]);
      GetEmitter()->Emit(Bytecode::SorterSortTopKParallel, sorter, tls, sorter_offset, top_k);
      break;
    }
    case ast::Builtin::SorterFree: {
      LocalVar sorter = VisitExpressionForRValue(call->Arguments()[0]);
      GetEmitter()->Emit(Bytecode::SorterFree, sorter);
      break;
    }
    default: {
      UNREACHABLE("Impossible bytecode");
    }
  }
}

void BytecodeGenerator::VisitBuiltinSorterIterCall(ast::CallExpr *call, ast::Builtin builtin) {
  // The first argument to all calls is the sorter iterator instance
  const LocalVar sorter_iter = VisitExpressionForRValue(call->Arguments()[0]);

  switch (builtin) {
    case ast::Builtin::SorterIterInit: {
      LocalVar sorter = VisitExpressionForRValue(call->Arguments()[1]);
      GetEmitter()->Emit(Bytecode::SorterIteratorInit, sorter_iter, sorter);
      break;
    }
    case ast::Builtin::SorterIterHasNext: {
      LocalVar cond = GetExecutionResult()->GetOrCreateDestination(call->GetType());
      GetEmitter()->Emit(Bytecode::SorterIteratorHasNext, cond, sorter_iter);
      GetExecutionResult()->SetDestination(cond.ValueOf());
      break;
    }
    case ast::Builtin::SorterIterNext: {
      GetEmitter()->Emit(Bytecode::SorterIteratorNext, sorter_iter);
      break;
    }
    case ast::Builtin::SorterIterSkipRows: {
      LocalVar n = VisitExpressionForRValue(call->Arguments()[1]);
      GetEmitter()->Emit(Bytecode::SorterIteratorSkipRows, sorter_iter, n);
      break;
    }
    case ast::Builtin::SorterIterGetRow: {
      LocalVar row_ptr = GetExecutionResult()->GetOrCreateDestination(call->GetType());
      GetEmitter()->Emit(Bytecode::SorterIteratorGetRow, row_ptr, sorter_iter);
      GetExecutionResult()->SetDestination(row_ptr.ValueOf());
      break;
    }
    case ast::Builtin::SorterIterClose: {
      GetEmitter()->Emit(Bytecode::SorterIteratorFree, sorter_iter);
      break;
    }
    default: {
      UNREACHABLE("Impossible table iteration call");
    }
  }
}

void BytecodeGenerator::VisitResultBufferCall(ast::CallExpr *call, ast::Builtin builtin) {
  LocalVar exec_ctx = VisitExpressionForRValue(call->Arguments()[0]);
  switch (builtin) {
    case ast::Builtin::ResultBufferAllocOutRow: {
      LocalVar dest = GetExecutionResult()->GetOrCreateDestination(call->GetType());
      GetEmitter()->Emit(Bytecode::ResultBufferAllocOutputRow, dest, exec_ctx);
      break;
    }
    case ast::Builtin::ResultBufferFinalize: {
      GetEmitter()->Emit(Bytecode::ResultBufferFinalize, exec_ctx);
      break;
    }
    default: {
      UNREACHABLE("Invalid result buffer call!");
    }
  }
}

void BytecodeGenerator::VisitCSVReaderCall(ast::CallExpr *call, ast::Builtin builtin) {
  LocalVar reader = VisitExpressionForRValue(call->Arguments()[0]);
  switch (builtin) {
    case ast::Builtin::CSVReaderInit: {
      LocalVar result = GetExecutionResult()->GetOrCreateDestination(call->GetType());
      TPL_ASSERT(call->Arguments()[1]->IsLiteralExpr(),
                 "Second argument expected to be string literal");
      auto string_lit = call->Arguments()[1]->As<ast::LiteralExpr>()->StringVal();
      auto file_name = NewStaticString(call->GetType()->GetContext(), string_lit);
      GetEmitter()->EmitCSVReaderInit(reader, file_name, string_lit.GetLength());
      GetEmitter()->Emit(Bytecode::CSVReaderPerformInit, result, reader);
      GetExecutionResult()->SetDestination(result.ValueOf());
      break;
    }
    case ast::Builtin::CSVReaderAdvance: {
      LocalVar has_more = GetExecutionResult()->GetOrCreateDestination(call->GetType());
      GetEmitter()->Emit(Bytecode::CSVReaderAdvance, has_more, reader);
      GetExecutionResult()->SetDestination(has_more.ValueOf());
      break;
    }
    case ast::Builtin::CSVReaderGetField: {
      LocalVar field_index = VisitExpressionForRValue(call->Arguments()[1]);
      LocalVar field = VisitExpressionForRValue(call->Arguments()[2]);
      GetEmitter()->Emit(Bytecode::CSVReaderGetField, reader, field_index, field);
      break;
    }
    case ast::Builtin::CSVReaderGetRecordNumber: {
      LocalVar record_number = GetExecutionResult()->GetOrCreateDestination(call->GetType());
      GetEmitter()->Emit(Bytecode::CSVReaderGetRecordNumber, record_number, reader);
      break;
    }
    case ast::Builtin::CSVReaderClose: {
      GetEmitter()->Emit(Bytecode::CSVReaderClose, reader);
      break;
    }
    default: {
      UNREACHABLE("Invalid CSV reader call!");
    }
  }
}

void BytecodeGenerator::VisitExecutionContextCall(ast::CallExpr *call, ast::Builtin builtin) {
  LocalVar result = GetExecutionResult()->GetOrCreateDestination(call->GetType());
  LocalVar exec_ctx = VisitExpressionForRValue(call->Arguments()[0]);
  switch (builtin) {
    case ast::Builtin::ExecutionContextGetMemoryPool: {
      GetEmitter()->Emit(Bytecode::ExecutionContextGetMemoryPool, result, exec_ctx);
      break;
    }
    case ast::Builtin::ExecutionContextGetTLS: {
      GetEmitter()->Emit(Bytecode::ExecutionContextGetTLS, result, exec_ctx);
      break;
    }
    default: {
      UNREACHABLE("Impossible execution context call");
    }
  }
  GetExecutionResult()->SetDestination(result.ValueOf());
}

void BytecodeGenerator::VisitBuiltinThreadStateContainerCall(ast::CallExpr *call,
                                                             ast::Builtin builtin) {
  LocalVar tls = VisitExpressionForRValue(call->Arguments()[0]);
  switch (builtin) {
    case ast::Builtin::ThreadStateContainerGetState: {
      LocalVar result = GetExecutionResult()->GetOrCreateDestination(call->GetType());
      GetEmitter()->Emit(Bytecode::ThreadStateContainerAccessCurrentThreadState, result, tls);
      GetExecutionResult()->SetDestination(result.ValueOf());
      break;
    }
    case ast::Builtin::ThreadStateContainerIterate: {
      LocalVar ctx = VisitExpressionForRValue(call->Arguments()[1]);
      FunctionId iterate_fn =
          LookupFuncIdByName(call->Arguments()[2]->As<ast::IdentifierExpr>()->Name().GetData());
      GetEmitter()->EmitThreadStateContainerIterate(tls, ctx, iterate_fn);
      break;
    }
    case ast::Builtin::ThreadStateContainerReset: {
      LocalVar entry_size = VisitExpressionForRValue(call->Arguments()[1]);
      FunctionId init_fn =
          LookupFuncIdByName(call->Arguments()[2]->As<ast::IdentifierExpr>()->Name().GetData());
      FunctionId destroy_fn =
          LookupFuncIdByName(call->Arguments()[3]->As<ast::IdentifierExpr>()->Name().GetData());
      LocalVar ctx = VisitExpressionForRValue(call->Arguments()[4]);
      GetEmitter()->EmitThreadStateContainerReset(tls, entry_size, init_fn, destroy_fn, ctx);
      break;
    }
    case ast::Builtin::ThreadStateContainerClear: {
      GetEmitter()->Emit(Bytecode::ThreadStateContainerClear, tls);
      break;
    }
    default: {
      UNREACHABLE("Impossible thread state container call");
    }
  }
}

void BytecodeGenerator::VisitBuiltinTrigCall(ast::CallExpr *call, ast::Builtin builtin) {
  LocalVar dest = GetExecutionResult()->GetOrCreateDestination(call->GetType());
  LocalVar src = VisitExpressionForSQLValue(call->Arguments()[0]);

  switch (builtin) {
    case ast::Builtin::ACos: {
      GetEmitter()->Emit(Bytecode::Acos, dest, src);
      break;
    }
    case ast::Builtin::ASin: {
      GetEmitter()->Emit(Bytecode::Asin, dest, src);
      break;
    }
    case ast::Builtin::ATan: {
      GetEmitter()->Emit(Bytecode::Atan, dest, src);
      break;
    }
    case ast::Builtin::ATan2: {
      LocalVar src2 = VisitExpressionForSQLValue(call->Arguments()[1]);
      GetEmitter()->Emit(Bytecode::Atan2, dest, src, src2);
      break;
    }
    case ast::Builtin::Cos: {
      GetEmitter()->Emit(Bytecode::Cos, dest, src);
      break;
    }
    case ast::Builtin::Cot: {
      GetEmitter()->Emit(Bytecode::Cot, dest, src);
      break;
    }
    case ast::Builtin::Sin: {
      GetEmitter()->Emit(Bytecode::Sin, dest, src);
      break;
    }
    case ast::Builtin::Tan: {
      GetEmitter()->Emit(Bytecode::Tan, dest, src);
    }
    default: {
      UNREACHABLE("Impossible trigonometric bytecode");
    }
  }
}

void BytecodeGenerator::VisitBuiltinBitsCall(ast::CallExpr *call, ast::Builtin builtin) {
  const bool caller_wants_result = GetExecutionResult() != nullptr;

  LocalVar result;
  if (caller_wants_result) {
    result = GetExecutionResult()->GetOrCreateDestination(call->GetType());
  } else {
    result = GetCurrentFunction()->NewLocal(call->GetType());
  }

  LocalVar input = VisitExpressionForRValue(call->Arguments()[0]);

  Bytecode op;
  switch (ast::Type *input_type = call->Arguments()[0]->GetType(); builtin) {
    case ast::Builtin::Ctlz: {
      op = GetIntTypedBytecode(GET_BASE_FOR_UINT_TYPES(Bytecode::BitCtlz), input_type, false);
      break;
    }
    case ast::Builtin::Cttz: {
      op = GetIntTypedBytecode(GET_BASE_FOR_UINT_TYPES(Bytecode::BitCttz), input_type, false);
      break;
    }
    default: {
      UNREACHABLE("Impossible bit-based bytecode");
    }
  }

  GetEmitter()->Emit(op, result, input);

  if (caller_wants_result) {
    GetExecutionResult()->SetDestination(result.ValueOf());
  }
}

void BytecodeGenerator::VisitBuiltinSizeOfCall(ast::CallExpr *call) {
  ast::Type *target_type = call->Arguments()[0]->GetType();
  LocalVar size_var = GetExecutionResult()->GetOrCreateDestination(call->GetType());
  GetEmitter()->EmitAssignImm4(size_var, target_type->GetSize());
  GetExecutionResult()->SetDestination(size_var.ValueOf());
}

void BytecodeGenerator::VisitBuiltinOffsetOfCall(ast::CallExpr *call) {
  auto composite_type = call->Arguments()[0]->GetType()->As<ast::StructType>();
  auto field_name = call->Arguments()[1]->As<ast::IdentifierExpr>();
  const uint32_t offset = composite_type->GetOffsetOfFieldByName(field_name->Name());
  LocalVar offset_var = GetExecutionResult()->GetOrCreateDestination(call->GetType());
  GetEmitter()->EmitAssignImm4(offset_var, offset);
  GetExecutionResult()->SetDestination(offset_var.ValueOf());
}

void BytecodeGenerator::VisitBuiltinIntCastCall(ast::CallExpr *call) {
  // Does the caller want the result of the cast? Most likely, yes.
  const bool caller_wants_result = GetExecutionResult() != nullptr;

  LocalVar dest;
  if (caller_wants_result) {
    dest = GetExecutionResult()->GetOrCreateDestination(call->GetType());
  } else {
    dest = GetCurrentFunction()->NewLocal(call->GetType());
  }
  LocalVar input = VisitExpressionForRValue(call->Arguments()[1]);

  // Cast input->target.
  const auto input_type = call->Arguments()[1]->GetType()->As<ast::BuiltinType>()->GetKind();
  const auto target_type = call->GetType()->As<ast::BuiltinType>()->GetKind();

  // clang-format off
#define EMIT_CAST(type1, type2) GetEmitter()->Emit(Bytecode::Cast_##type1##_##type2, dest, input);

#define DISPATCH(type)                                                         \
  switch (target_type) {                                                       \
    case ast::BuiltinType::Bool: EMIT_CAST(type, bool); break;                 \
    case ast::BuiltinType::Int8: EMIT_CAST(type, int8_t); break;               \
    case ast::BuiltinType::Int16:EMIT_CAST(type, int16_t); break;              \
    case ast::BuiltinType::Int32: EMIT_CAST(type, int32_t); break;             \
    case ast::BuiltinType::Int64: EMIT_CAST(type, int64_t); break;             \
    case ast::BuiltinType::Uint8: EMIT_CAST(type, uint8_t); break;             \
    case ast::BuiltinType::Uint16: EMIT_CAST(type, uint16_t); break;           \
    case ast::BuiltinType::Uint32: EMIT_CAST(type, uint32_t); break;           \
    case ast::BuiltinType::Uint64: EMIT_CAST(type, uint64_t); break;           \
    default: UNREACHABLE("Impossible integer type.");                          \
  }

  switch (input_type) {
    case ast::BuiltinType::Bool: DISPATCH(bool); break;
    case ast::BuiltinType::Int8: DISPATCH(int8_t); break;
    case ast::BuiltinType::Int16: DISPATCH(int16_t); break;
    case ast::BuiltinType::Int32: DISPATCH(int32_t); break;
    case ast::BuiltinType::Int64: DISPATCH(int64_t); break;
    case ast::BuiltinType::Uint8: DISPATCH(uint8_t); break;
    case ast::BuiltinType::Uint16: DISPATCH(uint16_t); break;
    case ast::BuiltinType::Uint32: DISPATCH(uint32_t); break;
    case ast::BuiltinType::Uint64: DISPATCH(uint64_t); break;
    default: UNREACHABLE("Impossible integer type.");
  }
    // clang-format on

#undef DISPATCH
#undef EMIT

  if (caller_wants_result) {
    GetExecutionResult()->SetDestination(dest.ValueOf());
  }
}

void BytecodeGenerator::VisitBuiltinCallExpr(ast::CallExpr *call) {
  ast::Builtin builtin;

  ast::Context *ctx = call->GetType()->GetContext();
  ctx->IsBuiltinFunction(call->GetFuncName(), &builtin);

  switch (builtin) {
    case ast::Builtin::BoolToSql:
    case ast::Builtin::IntToSql:
    case ast::Builtin::FloatToSql:
    case ast::Builtin::DateToSql:
    case ast::Builtin::StringToSql:
    case ast::Builtin::SqlToBool:
    case ast::Builtin::ConvertBoolToInteger:
    case ast::Builtin::ConvertIntegerToReal:
    case ast::Builtin::ConvertDateToTimestamp:
    case ast::Builtin::ConvertStringToBool:
    case ast::Builtin::ConvertStringToInt:
    case ast::Builtin::ConvertStringToReal:
    case ast::Builtin::ConvertStringToDate:
    case ast::Builtin::ConvertStringToTime: {
      VisitSqlConversionCall(call, builtin);
      break;
    }
    case ast::Builtin::IsValNull:
    case ast::Builtin::InitSqlNull: {
      VisitNullValueCall(call, builtin);
      break;
    }
    case ast::Builtin::Like: {
      VisitSqlStringLikeCall(call);
      break;
    }
    case ast::Builtin::ExtractYear: {
      VisitBuiltinDateFunctionCall(call, builtin);
      break;
    }
    case ast::Builtin::Concat: {
      VisitBuiltinConcatCall(call);
      break;
    }
    case ast::Builtin::ExecutionContextGetMemoryPool:
    case ast::Builtin::ExecutionContextGetTLS: {
      VisitExecutionContextCall(call, builtin);
      break;
    }
    case ast::Builtin::ThreadStateContainerIterate:
    case ast::Builtin::ThreadStateContainerGetState:
    case ast::Builtin::ThreadStateContainerReset:
    case ast::Builtin::ThreadStateContainerClear: {
      VisitBuiltinThreadStateContainerCall(call, builtin);
      break;
    }
    case ast::Builtin::TableIterInit:
    case ast::Builtin::TableIterAdvance:
    case ast::Builtin::TableIterGetVPI:
    case ast::Builtin::TableIterClose: {
      VisitBuiltinTableIterCall(call, builtin);
      break;
    }
    case ast::Builtin::TableIterParallel: {
      VisitBuiltinTableIterParallelCall(call);
      break;
    }
    case ast::Builtin::VPIInit:
    case ast::Builtin::VPIFree:
    case ast::Builtin::VPIIsFiltered:
    case ast::Builtin::VPIGetSelectedRowCount:
    case ast::Builtin::VPIGetVectorProjection:
    case ast::Builtin::VPIHasNext:
    case ast::Builtin::VPIAdvance:
    case ast::Builtin::VPISetPosition:
    case ast::Builtin::VPIMatch:
    case ast::Builtin::VPIReset:
    case ast::Builtin::VPIGetBool:
    case ast::Builtin::VPIGetTinyInt:
    case ast::Builtin::VPIGetSmallInt:
    case ast::Builtin::VPIGetInt:
    case ast::Builtin::VPIGetBigInt:
    case ast::Builtin::VPIGetReal:
    case ast::Builtin::VPIGetDouble:
    case ast::Builtin::VPIGetDate:
    case ast::Builtin::VPIGetString:
    case ast::Builtin::VPIGetPointer:
    case ast::Builtin::VPISetBool:
    case ast::Builtin::VPISetTinyInt:
    case ast::Builtin::VPISetSmallInt:
    case ast::Builtin::VPISetInt:
    case ast::Builtin::VPISetBigInt:
    case ast::Builtin::VPISetReal:
    case ast::Builtin::VPISetDouble:
    case ast::Builtin::VPISetDate:
    case ast::Builtin::VPISetString: {
      VisitBuiltinVPICall(call, builtin);
      break;
    }
    case ast::Builtin::CompactStorageWriteBool:
    case ast::Builtin::CompactStorageWriteTinyInt:
    case ast::Builtin::CompactStorageWriteSmallInt:
    case ast::Builtin::CompactStorageWriteInteger:
    case ast::Builtin::CompactStorageWriteBigInt:
    case ast::Builtin::CompactStorageWriteReal:
    case ast::Builtin::CompactStorageWriteDouble:
    case ast::Builtin::CompactStorageWriteDate:
    case ast::Builtin::CompactStorageWriteTimestamp:
    case ast::Builtin::CompactStorageWriteString:
    case ast::Builtin::CompactStorageReadBool:
    case ast::Builtin::CompactStorageReadTinyInt:
    case ast::Builtin::CompactStorageReadSmallInt:
    case ast::Builtin::CompactStorageReadInteger:
    case ast::Builtin::CompactStorageReadBigInt:
    case ast::Builtin::CompactStorageReadReal:
    case ast::Builtin::CompactStorageReadDouble:
    case ast::Builtin::CompactStorageReadDate:
    case ast::Builtin::CompactStorageReadTimestamp:
    case ast::Builtin::CompactStorageReadString: {
      VisitBuiltinCompactStorageCall(call, builtin);
      break;
    }
    case ast::Builtin::Hash: {
      VisitBuiltinHashCall(call);
      break;
    };
    case ast::Builtin::FilterManagerInit:
    case ast::Builtin::FilterManagerInsertFilter:
    case ast::Builtin::FilterManagerRunFilters:
    case ast::Builtin::FilterManagerFree: {
      VisitBuiltinFilterManagerCall(call, builtin);
      break;
    }
    case ast::Builtin::VectorFilterEqual:
    case ast::Builtin::VectorFilterGreaterThan:
    case ast::Builtin::VectorFilterGreaterThanEqual:
    case ast::Builtin::VectorFilterLessThan:
    case ast::Builtin::VectorFilterLessThanEqual:
    case ast::Builtin::VectorFilterNotEqual: {
      VisitBuiltinVectorFilterCall(call, builtin);
      break;
    }
    case ast::Builtin::AggHashTableInit:
    case ast::Builtin::AggHashTableInsert:
    case ast::Builtin::AggHashTableLinkEntry:
    case ast::Builtin::AggHashTableLookup:
    case ast::Builtin::AggHashTableProcessBatch:
    case ast::Builtin::AggHashTableMovePartitions:
    case ast::Builtin::AggHashTableParallelPartitionedScan:
    case ast::Builtin::AggHashTableFree: {
      VisitBuiltinAggHashTableCall(call, builtin);
      break;
    }
    case ast::Builtin::AggPartIterHasNext:
    case ast::Builtin::AggPartIterNext:
    case ast::Builtin::AggPartIterGetRow:
    case ast::Builtin::AggPartIterGetRowEntry:
    case ast::Builtin::AggPartIterGetHash: {
      VisitBuiltinAggPartIterCall(call, builtin);
      break;
    }
    case ast::Builtin::AggHashTableIterInit:
    case ast::Builtin::AggHashTableIterHasNext:
    case ast::Builtin::AggHashTableIterNext:
    case ast::Builtin::AggHashTableIterGetRow:
    case ast::Builtin::AggHashTableIterClose: {
      VisitBuiltinAggHashTableIterCall(call, builtin);
      break;
    }
    case ast::Builtin::AggInit:
    case ast::Builtin::AggAdvance:
    case ast::Builtin::AggMerge:
    case ast::Builtin::AggReset:
    case ast::Builtin::AggResult: {
      VisitBuiltinAggregatorCall(call, builtin);
      break;
    }
    case ast::Builtin::JoinHashTableInit:
    case ast::Builtin::JoinHashTableInsert:
    case ast::Builtin::JoinHashTableBuild:
    case ast::Builtin::JoinHashTableBuildParallel:
    case ast::Builtin::JoinHashTableLookup:
    case ast::Builtin::JoinHashTableFree: {
      VisitBuiltinJoinHashTableCall(call, builtin);
      break;
    }
    case ast::Builtin::HashTableEntryGetHash:
    case ast::Builtin::HashTableEntryGetRow:
    case ast::Builtin::HashTableEntryGetNext: {
      VisitBuiltinHashTableEntryCall(call, builtin);
      break;
    }
    case ast::Builtin::SorterInit:
    case ast::Builtin::SorterInsert:
    case ast::Builtin::SorterInsertTopK:
    case ast::Builtin::SorterInsertTopKFinish:
    case ast::Builtin::SorterSort:
    case ast::Builtin::SorterSortParallel:
    case ast::Builtin::SorterSortTopKParallel:
    case ast::Builtin::SorterFree: {
      VisitBuiltinSorterCall(call, builtin);
      break;
    }
    case ast::Builtin::SorterIterInit:
    case ast::Builtin::SorterIterHasNext:
    case ast::Builtin::SorterIterNext:
    case ast::Builtin::SorterIterSkipRows:
    case ast::Builtin::SorterIterGetRow:
    case ast::Builtin::SorterIterClose: {
      VisitBuiltinSorterIterCall(call, builtin);
      break;
    }
    case ast::Builtin::ResultBufferAllocOutRow:
    case ast::Builtin::ResultBufferFinalize: {
      VisitResultBufferCall(call, builtin);
      break;
    }
    case ast::Builtin::CSVReaderInit:
    case ast::Builtin::CSVReaderAdvance:
    case ast::Builtin::CSVReaderGetField:
    case ast::Builtin::CSVReaderGetRecordNumber:
    case ast::Builtin::CSVReaderClose: {
      VisitCSVReaderCall(call, builtin);
      break;
    }
    case ast::Builtin::ACos:
    case ast::Builtin::ASin:
    case ast::Builtin::ATan:
    case ast::Builtin::ATan2:
    case ast::Builtin::Cos:
    case ast::Builtin::Cot:
    case ast::Builtin::Sin:
    case ast::Builtin::Tan: {
      VisitBuiltinTrigCall(call, builtin);
      break;
    }
    case ast::Builtin::Ctlz:
    case ast::Builtin::Cttz: {
      VisitBuiltinBitsCall(call, builtin);
      break;
    }
    case ast::Builtin::SizeOf: {
      VisitBuiltinSizeOfCall(call);
      break;
    }
    case ast::Builtin::OffsetOf: {
      VisitBuiltinOffsetOfCall(call);
      break;
    }
    case ast::Builtin::PtrCast: {
      Visit(call->Arguments()[1]);
      break;
    }
    case ast::Builtin::IntCast: {
      VisitBuiltinIntCastCall(call);
      break;
    }
  }
}

void BytecodeGenerator::VisitRegularCallExpr(ast::CallExpr *call) {
  // All function invocation parameters.
  // Reserve now to save re-allocations.
  std::vector<LocalVar> params;
  params.reserve(call->NumArgs());

  // If the function has a non-nil return, the first parameter must be a pointer
  // to where the result is written. If the caller wants the result of the
  // invocation, it must have provided where to store the result. Otherwise, we
  // need to allocate a temporary local.

  const auto func_type = call->Function()->GetType()->As<ast::FunctionType>();

  if (!func_type->GetReturnType()->IsNilType()) {
    LocalVar ret_val;
    if (bool caller_wants_result = GetExecutionResult() != nullptr; caller_wants_result) {
      ret_val = GetExecutionResult()->GetOrCreateDestination(func_type->GetReturnType());
      if (GetExecutionResult()->IsRValue()) {
        GetExecutionResult()->SetDestination(ret_val.ValueOf());
      }
    } else {
      ret_val = GetCurrentFunction()->NewLocal(func_type->GetReturnType());
    }
    params.push_back(ret_val);
  }

  // Collect non-return-value parameters as usual.
  for (uint32_t i = 0; i < func_type->GetNumParams(); i++) {
    params.push_back(VisitExpressionForRValue(call->Arguments()[i]));
  }

  // Emit call.
  const auto func_id = LookupFuncIdByName(call->GetFuncName().GetData());
  TPL_ASSERT(func_id != kInvalidFuncId, "Function not found!");
  GetEmitter()->EmitCall(func_id, params);
}

void BytecodeGenerator::VisitCallExpr(ast::CallExpr *node) {
  ast::CallExpr::CallKind call_kind = node->GetCallKind();

  if (call_kind == ast::CallExpr::CallKind::Builtin) {
    VisitBuiltinCallExpr(node);
  } else {
    VisitRegularCallExpr(node);
  }
}

void BytecodeGenerator::VisitAssignmentStmt(ast::AssignmentStmt *node) {
  LocalVar dest = VisitExpressionForLValue(node->Destination());
  VisitExpressionForRValue(node->Source(), dest);
}

void BytecodeGenerator::VisitFile(ast::File *node) {
  for (auto *decl : node->Declarations()) {
    Visit(decl);
  }
}

void BytecodeGenerator::VisitLiteralExpr(ast::LiteralExpr *node) {
  TPL_ASSERT(GetExecutionResult()->IsRValue(), "Literal expressions cannot be R-Values!");

  LocalVar target = GetExecutionResult()->GetOrCreateDestination(node->GetType());

  switch (node->GetLiteralKind()) {
    case ast::LiteralExpr::LiteralKind::Nil: {
      // Do nothing
      break;
    }
    case ast::LiteralExpr::LiteralKind::Boolean: {
      GetEmitter()->EmitAssignImm1(target, static_cast<int8_t>(node->BoolVal()));
      GetExecutionResult()->SetDestination(target.ValueOf());
      break;
    }
    case ast::LiteralExpr::LiteralKind::Int: {
<<<<<<< HEAD
      GetEmitter()->EmitAssignImm4(target, node->IntegerVal());
=======
      if (const auto size = node->GetType()->GetSize(); size == 1) {
        GetEmitter()->EmitAssignImm1(target, node->IntegerVal());
      } else if (size == 2) {
        GetEmitter()->EmitAssignImm2(target, node->IntegerVal());
      } else if (size == 4) {
        GetEmitter()->EmitAssignImm4(target, node->IntegerVal());
      } else {
        TPL_ASSERT(size == 8, "Invalid integer literal size. Must be 1-, 2-, 4-, or 8-bytes.");
        GetEmitter()->EmitAssignImm8(target, node->IntegerVal());
      }
>>>>>>> 747f454b
      GetExecutionResult()->SetDestination(target.ValueOf());
      break;
    }
    case ast::LiteralExpr::LiteralKind::Float: {
<<<<<<< HEAD
      GetEmitter()->EmitAssignImm4F(target, node->FloatVal());
=======
      if (const auto size = node->GetType()->GetSize(); size == 4) {
        GetEmitter()->EmitAssignImm4F(target, node->FloatVal());
      } else {
        TPL_ASSERT(size == 8, "Invalid float literal size. Must be 4-, or 8-bytes.");
        GetEmitter()->EmitAssignImm8F(target, node->FloatVal());
      }
>>>>>>> 747f454b
      GetExecutionResult()->SetDestination(target.ValueOf());
      break;
    }
    case ast::LiteralExpr::LiteralKind::String: {
      LocalVar string = NewStaticString(node->GetType()->GetContext(), node->StringVal());
      GetEmitter()->EmitAssign(Bytecode::Assign8, target, string);
      GetExecutionResult()->SetDestination(string.ValueOf());
    }
  }
}

void BytecodeGenerator::VisitStructDecl(UNUSED ast::StructDecl *node) {
  // Nothing to do
}

void BytecodeGenerator::VisitLogicalAndOrExpr(ast::BinaryOpExpr *node) {
  TPL_ASSERT(GetExecutionResult()->IsRValue(), "Binary expressions must be R-Values!");
  TPL_ASSERT(node->GetType()->IsBoolType(), "Boolean binary operation must be of type bool");

  LocalVar dest = GetExecutionResult()->GetOrCreateDestination(node->GetType());

  // Execute left child
  VisitExpressionForRValue(node->Left(), dest);

  Bytecode conditional_jump;
  BytecodeLabel end_label;

  switch (node->Op()) {
    case parsing::Token::Type::OR: {
      conditional_jump = Bytecode::JumpIfTrue;
      break;
    }
    case parsing::Token::Type::AND: {
      conditional_jump = Bytecode::JumpIfFalse;
      break;
    }
    default: {
      UNREACHABLE("Impossible logical operation type");
    }
  }

  // Do a conditional jump
  GetEmitter()->EmitConditionalJump(conditional_jump, dest.ValueOf(), &end_label);

  // Execute the right child
  VisitExpressionForRValue(node->Right(), dest);

  // Bind the end label
  GetEmitter()->Bind(&end_label);

  // Mark where the result is
  GetExecutionResult()->SetDestination(dest.ValueOf());
}

#define MATH_BYTECODE(CODE_RESULT, MATH_OP, TPL_TYPE)                                           \
  if (TPL_TYPE->IsIntegerType()) {                                                              \
    CODE_RESULT = GetIntTypedBytecode(GET_BASE_FOR_INT_TYPES(Bytecode::MATH_OP), TPL_TYPE);     \
  } else {                                                                                      \
    TPL_ASSERT(TPL_TYPE->IsFloatType(), "Only integer and floating point math operations");     \
    CODE_RESULT = GetFloatTypedBytecode(GET_BASE_FOR_FLOAT_TYPES(Bytecode::MATH_OP), TPL_TYPE); \
  }

void BytecodeGenerator::VisitPrimitiveArithmeticExpr(ast::BinaryOpExpr *node) {
  TPL_ASSERT(GetExecutionResult()->IsRValue(), "Arithmetic expressions must be R-Values!");

  LocalVar dest = GetExecutionResult()->GetOrCreateDestination(node->GetType());
  LocalVar left = VisitExpressionForRValue(node->Left());
  LocalVar right = VisitExpressionForRValue(node->Right());

  Bytecode bytecode;
  switch (node->Op()) {
    case parsing::Token::Type::PLUS: {
      MATH_BYTECODE(bytecode, Add, node->GetType());
      break;
    }
    case parsing::Token::Type::MINUS: {
      MATH_BYTECODE(bytecode, Sub, node->GetType());
      break;
    }
    case parsing::Token::Type::STAR: {
      MATH_BYTECODE(bytecode, Mul, node->GetType());
      break;
    }
    case parsing::Token::Type::SLASH: {
      MATH_BYTECODE(bytecode, Div, node->GetType());
      break;
    }
    case parsing::Token::Type::PERCENT: {
      MATH_BYTECODE(bytecode, Rem, node->GetType());
      break;
    }
    case parsing::Token::Type::AMPERSAND: {
      bytecode = GetIntTypedBytecode(GET_BASE_FOR_INT_TYPES(Bytecode::BitAnd), node->GetType());
      break;
    }
    case parsing::Token::Type::BIT_OR: {
      bytecode = GetIntTypedBytecode(GET_BASE_FOR_INT_TYPES(Bytecode::BitOr), node->GetType());
      break;
    }
    case parsing::Token::Type::BIT_XOR: {
      bytecode = GetIntTypedBytecode(GET_BASE_FOR_INT_TYPES(Bytecode::BitXor), node->GetType());
      break;
    }
    case parsing::Token::Type::BIT_SHL: {
      bytecode = GetIntTypedBytecode(GET_BASE_FOR_INT_TYPES(Bytecode::BitShl), node->GetType());
      break;
    }
    case parsing::Token::Type::BIT_SHR: {
      bytecode = GetIntTypedBytecode(GET_BASE_FOR_INT_TYPES(Bytecode::BitShr), node->GetType());
      break;
    }
    default: {
      UNREACHABLE("Impossible binary operation");
    }
  }

  // Emit
  GetEmitter()->EmitBinaryOp(bytecode, dest, left, right);

  // Mark where the result is
  GetExecutionResult()->SetDestination(dest.ValueOf());
}

#undef MATH_BYTECODE

void BytecodeGenerator::VisitSqlArithmeticExpr(ast::BinaryOpExpr *node) {
  LocalVar dest = GetExecutionResult()->GetOrCreateDestination(node->GetType());
  LocalVar left = VisitExpressionForSQLValue(node->Left());
  LocalVar right = VisitExpressionForSQLValue(node->Right());

  const bool is_integer_math = node->GetType()->IsSpecificBuiltin(ast::BuiltinType::IntegerVal);

  Bytecode bytecode;
  switch (node->Op()) {
    case parsing::Token::Type::PLUS: {
      bytecode = (is_integer_math ? Bytecode::AddInteger : Bytecode::AddReal);
      break;
    }
    case parsing::Token::Type::MINUS: {
      bytecode = (is_integer_math ? Bytecode::SubInteger : Bytecode::SubReal);
      break;
    }
    case parsing::Token::Type::STAR: {
      bytecode = (is_integer_math ? Bytecode::MulInteger : Bytecode::MulReal);
      break;
    }
    case parsing::Token::Type::SLASH: {
      bytecode = (is_integer_math ? Bytecode::DivInteger : Bytecode::DivReal);
      break;
    }
    case parsing::Token::Type::PERCENT: {
      bytecode = (is_integer_math ? Bytecode::RemInteger : Bytecode::RemReal);
      break;
    }
    default: {
      UNREACHABLE("Impossible arithmetic SQL operation");
    }
  }

  // Emit
  GetEmitter()->EmitBinaryOp(bytecode, dest, left, right);

  // Mark where the result is
  GetExecutionResult()->SetDestination(dest);
}

void BytecodeGenerator::VisitArithmeticExpr(ast::BinaryOpExpr *node) {
  if (node->GetType()->IsSqlValueType()) {
    VisitSqlArithmeticExpr(node);
  } else {
    VisitPrimitiveArithmeticExpr(node);
  }
}

void BytecodeGenerator::VisitBinaryOpExpr(ast::BinaryOpExpr *node) {
  switch (node->Op()) {
    case parsing::Token::Type::AND:
    case parsing::Token::Type::OR: {
      VisitLogicalAndOrExpr(node);
      break;
    }
    default: {
      VisitArithmeticExpr(node);
      break;
    }
  }
}

#define SQL_COMPARISON_BYTECODE(CODE_RESULT, COMPARISON_TYPE, ARG_KIND) \
  switch (ARG_KIND) {                                                   \
    case ast::BuiltinType::Kind::BooleanVal:                            \
      CODE_RESULT = Bytecode::COMPARISON_TYPE##Bool;                    \
      break;                                                            \
    case ast::BuiltinType::Kind::IntegerVal:                            \
      CODE_RESULT = Bytecode::COMPARISON_TYPE##Integer;                 \
      break;                                                            \
    case ast::BuiltinType::Kind::RealVal:                               \
      CODE_RESULT = Bytecode::COMPARISON_TYPE##Real;                    \
      break;                                                            \
    case ast::BuiltinType::Kind::DateVal:                               \
      CODE_RESULT = Bytecode::COMPARISON_TYPE##Date;                    \
      break;                                                            \
    case ast::BuiltinType::Kind::StringVal:                             \
      CODE_RESULT = Bytecode::COMPARISON_TYPE##String;                  \
      break;                                                            \
    default:                                                            \
      UNREACHABLE("Undefined SQL comparison!");                         \
  }

void BytecodeGenerator::VisitSqlCompareOpExpr(ast::ComparisonOpExpr *compare) {
  LocalVar dest = GetExecutionResult()->GetOrCreateDestination(compare->GetType());
  LocalVar left = VisitExpressionForSQLValue(compare->Left());
  LocalVar right = VisitExpressionForSQLValue(compare->Right());

  TPL_ASSERT(compare->Left()->GetType() == compare->Right()->GetType(),
             "Left and right input types to comparison are not equal");

  const auto arg_kind = compare->Left()->GetType()->As<ast::BuiltinType>()->GetKind();

  Bytecode code;
  switch (compare->Op()) {
    case parsing::Token::Type::GREATER: {
      SQL_COMPARISON_BYTECODE(code, GreaterThan, arg_kind);
      break;
    }
    case parsing::Token::Type::GREATER_EQUAL: {
      SQL_COMPARISON_BYTECODE(code, GreaterThanEqual, arg_kind);
      break;
    }
    case parsing::Token::Type::EQUAL_EQUAL: {
      SQL_COMPARISON_BYTECODE(code, Equal, arg_kind);
      break;
    }
    case parsing::Token::Type::LESS: {
      SQL_COMPARISON_BYTECODE(code, LessThan, arg_kind);
      break;
    }
    case parsing::Token::Type::LESS_EQUAL: {
      SQL_COMPARISON_BYTECODE(code, LessThanEqual, arg_kind);
      break;
    }
    case parsing::Token::Type::BANG_EQUAL: {
      SQL_COMPARISON_BYTECODE(code, NotEqual, arg_kind);
      break;
    }
    default: {
      UNREACHABLE("Impossible binary operation");
    }
  }

  // Emit
  GetEmitter()->EmitBinaryOp(code, dest, left, right);

  // Mark where the result is
  GetExecutionResult()->SetDestination(dest);
}

#undef SQL_COMPARISON_BYTECODE

#define COMPARISON_BYTECODE(CODE_RESULT, COMPARISON_TYPE, TPL_TYPE)                              \
  if (TPL_TYPE->IsIntegerType()) {                                                               \
    CODE_RESULT =                                                                                \
        GetIntTypedBytecode(GET_BASE_FOR_INT_TYPES(Bytecode::COMPARISON_TYPE), TPL_TYPE);        \
  } else if (TPL_TYPE->IsFloatType()) {                                                          \
    CODE_RESULT =                                                                                \
        GetFloatTypedBytecode(GET_BASE_FOR_FLOAT_TYPES(Bytecode::COMPARISON_TYPE), TPL_TYPE);    \
  } else {                                                                                       \
    TPL_ASSERT(TPL_TYPE->IsBoolType(), "Only integer, floating point, and boolean comparisons"); \
    CODE_RESULT = Bytecode::COMPARISON_TYPE##_bool;                                              \
  }

void BytecodeGenerator::VisitPrimitiveCompareOpExpr(ast::ComparisonOpExpr *compare) {
  TPL_ASSERT(GetExecutionResult()->IsRValue(), "Comparison expressions must be R-Values!");

  LocalVar dest = GetExecutionResult()->GetOrCreateDestination(compare->GetType());

  // nil comparison
  if (ast::Expr * input_expr; compare->IsLiteralCompareNil(&input_expr)) {
    LocalVar input = VisitExpressionForRValue(input_expr);
    Bytecode bytecode = compare->Op() == parsing::Token::Type ::EQUAL_EQUAL
                            ? Bytecode::IsNullPtr
                            : Bytecode::IsNotNullPtr;
    GetEmitter()->Emit(bytecode, dest, input);
    GetExecutionResult()->SetDestination(dest.ValueOf());
    return;
  }

  // regular comparison

  TPL_ASSERT(compare->Left()->GetType()->IsArithmetic() || compare->Left()->GetType()->IsBoolType(),
             "Invalid type to comparison");
  TPL_ASSERT(
      compare->Right()->GetType()->IsArithmetic() || compare->Right()->GetType()->IsBoolType(),
      "Invalid type to comparison");

  LocalVar left = VisitExpressionForRValue(compare->Left());
  LocalVar right = VisitExpressionForRValue(compare->Right());

  Bytecode bytecode;
  switch (compare->Op()) {
    case parsing::Token::Type::GREATER: {
      COMPARISON_BYTECODE(bytecode, GreaterThan, compare->Left()->GetType());
      break;
    }
    case parsing::Token::Type::GREATER_EQUAL: {
      COMPARISON_BYTECODE(bytecode, GreaterThanEqual, compare->Left()->GetType());
      break;
    }
    case parsing::Token::Type::EQUAL_EQUAL: {
      COMPARISON_BYTECODE(bytecode, Equal, compare->Left()->GetType());
      break;
    }
    case parsing::Token::Type::LESS: {
      COMPARISON_BYTECODE(bytecode, LessThan, compare->Left()->GetType());
      break;
    }
    case parsing::Token::Type::LESS_EQUAL: {
      COMPARISON_BYTECODE(bytecode, LessThanEqual, compare->Left()->GetType());
      break;
    }
    case parsing::Token::Type::BANG_EQUAL: {
      COMPARISON_BYTECODE(bytecode, NotEqual, compare->Left()->GetType());
      break;
    }
    default: {
      UNREACHABLE("Impossible binary operation");
    }
  }

  // Emit
  GetEmitter()->EmitBinaryOp(bytecode, dest, left, right);

  // Mark where the result is
  GetExecutionResult()->SetDestination(dest.ValueOf());
}

#undef COMPARISON_BYTECODE

void BytecodeGenerator::VisitComparisonOpExpr(ast::ComparisonOpExpr *node) {
  const bool is_primitive_comparison = node->GetType()->IsSpecificBuiltin(ast::BuiltinType::Bool);
  if (!is_primitive_comparison) {
    VisitSqlCompareOpExpr(node);
  } else {
    VisitPrimitiveCompareOpExpr(node);
  }
}

void BytecodeGenerator::VisitFunctionLiteralExpr(ast::FunctionLiteralExpr *node) {
  Visit(node->Body());
}

void BytecodeGenerator::BuildAssign(LocalVar dest, LocalVar val, ast::Type *dest_type) {
  // Emit the appropriate assignment
  const uint32_t size = dest_type->GetSize();
  if (size == 1) {
    GetEmitter()->EmitAssign(Bytecode::Assign1, dest, val);
  } else if (size == 2) {
    GetEmitter()->EmitAssign(Bytecode::Assign2, dest, val);
  } else if (size == 4) {
    GetEmitter()->EmitAssign(Bytecode::Assign4, dest, val);
  } else {
    GetEmitter()->EmitAssign(Bytecode::Assign8, dest, val);
  }
}

void BytecodeGenerator::BuildDeref(LocalVar dest, LocalVar ptr, ast::Type *dest_type) {
  // Emit the appropriate deref
  const uint32_t size = dest_type->GetSize();
  if (size == 1) {
    GetEmitter()->EmitDeref(Bytecode::Deref1, dest, ptr);
  } else if (size == 2) {
    GetEmitter()->EmitDeref(Bytecode::Deref2, dest, ptr);
  } else if (size == 4) {
    GetEmitter()->EmitDeref(Bytecode::Deref4, dest, ptr);
  } else if (size == 8) {
    GetEmitter()->EmitDeref(Bytecode::Deref8, dest, ptr);
  } else {
    GetEmitter()->EmitDerefN(dest, ptr, size);
  }
}

LocalVar BytecodeGenerator::BuildLoadPointer(LocalVar double_ptr, ast::Type *type) {
  if (double_ptr.GetAddressMode() == LocalVar::AddressMode::Address) {
    return double_ptr.ValueOf();
  }

  // Need to Deref
  LocalVar ptr = GetCurrentFunction()->NewLocal(type);
  GetEmitter()->EmitDeref(Bytecode::Deref8, ptr, double_ptr);
  return ptr.ValueOf();
}

void BytecodeGenerator::VisitMemberExpr(ast::MemberExpr *node) {
  // We first need to compute the address of the object we're selecting into.
  // Thus, we get the L-Value of the object below.

  LocalVar obj_ptr = VisitExpressionForLValue(node->Object());

  // We now need to compute the offset of the field in the composite type. TPL
  // unifies C's arrow and dot syntax for field/member access. Thus, the type
  // of the object may be either a pointer to a struct or the actual struct. If
  // the type is a pointer, then the L-Value of the object is actually a double
  // pointer and we need to dereference it; otherwise, we can use the address
  // as is.

  ast::StructType *obj_type = nullptr;
  if (auto *type = node->Object()->GetType(); node->IsSugaredArrow()) {
    // Double pointer, need to dereference
    obj_ptr = BuildLoadPointer(obj_ptr, type);
    obj_type = type->As<ast::PointerType>()->GetBase()->As<ast::StructType>();
  } else {
    obj_type = type->As<ast::StructType>();
  }

  // We're now ready to compute offset. Let's lookup the field's offset in the
  // struct type.

  auto field_name = node->Member()->As<ast::IdentifierExpr>();
  auto offset = obj_type->GetOffsetOfFieldByName(field_name->Name());

  // Now that we have a pointer to the composite object, we need to compute a
  // pointer to the field within the object. We do so by generating a LEA op.
  // NOTE: We initially implemented an optimization that elided the LEA if the
  //       field offset was zero. The thinking was that a zero offset meant we
  //       could safely reinterpret cast the object pointer directly into a
  //       pointer to the field since their addresses are equivalent. But, this
  //       blows things up in the backend because we've lost context required to
  //       recognize this optimization. Removing this optimization results in
  //       generating more redundant LEA instructions with zero offsets, which
  //       may impact VM performance and increase backend compilation times
  //       (due to more instructions).
  //       08/19/20 pmenon - Removed optimization. Observed marginal change in
  //                         VM performance and LLVM time in TPC-H benchmark.

  LocalVar field_ptr = GetCurrentFunction()->NewLocal(node->GetType()->PointerTo());
  GetEmitter()->EmitLea(field_ptr, obj_ptr, offset);
  field_ptr = field_ptr.ValueOf();

  if (GetExecutionResult()->IsLValue()) {
    TPL_ASSERT(!GetExecutionResult()->HasDestination(), "L-Values produce their destination");
    GetExecutionResult()->SetDestination(field_ptr);
    return;
  }

  // The caller wants the actual value of the field. We just computed a pointer
  // to the field in the object, so we need to load/dereference it. If the
  // caller provided a destination variable, use that; otherwise, create a new
  // temporary variable to store the value.

  LocalVar dest = GetExecutionResult()->GetOrCreateDestination(node->GetType());
  BuildDeref(dest, field_ptr, node->GetType());
  GetExecutionResult()->SetDestination(dest.ValueOf());
}

void BytecodeGenerator::VisitDeclStmt(ast::DeclStmt *node) { Visit(node->Declaration()); }

void BytecodeGenerator::VisitExpressionStmt(ast::ExpressionStmt *node) {
  Visit(node->Expression());
}

void BytecodeGenerator::VisitBadExpr(ast::BadExpr *node) {
  TPL_ASSERT(false, "Visiting bad expression during code generation!");
}

void BytecodeGenerator::VisitArrayTypeRepr(ast::ArrayTypeRepr *node) {
  TPL_ASSERT(false, "Should not visit type-representation nodes!");
}

void BytecodeGenerator::VisitFunctionTypeRepr(ast::FunctionTypeRepr *node) {
  TPL_ASSERT(false, "Should not visit type-representation nodes!");
}

void BytecodeGenerator::VisitPointerTypeRepr(ast::PointerTypeRepr *node) {
  TPL_ASSERT(false, "Should not visit type-representation nodes!");
}

void BytecodeGenerator::VisitStructTypeRepr(ast::StructTypeRepr *node) {
  TPL_ASSERT(false, "Should not visit type-representation nodes!");
}

void BytecodeGenerator::VisitMapTypeRepr(ast::MapTypeRepr *node) {
  TPL_ASSERT(false, "Should not visit type-representation nodes!");
}

FunctionInfo *BytecodeGenerator::AllocateFunc(const std::string &func_name,
                                              ast::FunctionType *const func_type) {
  // Allocate function
  const auto func_id = static_cast<FunctionId>(functions_.size());
  functions_.emplace_back(func_id, func_name, func_type);
  FunctionInfo *func = &functions_.back();

  // Register return type
  if (auto *return_type = func_type->GetReturnType(); !return_type->IsNilType()) {
    func->NewParameterLocal(return_type->PointerTo(), "hiddenRv");
  }

  // Register parameters
  for (const auto &param : func_type->GetParams()) {
    func->NewParameterLocal(param.type, param.name.GetData());
  }

  // Cache
  func_map_[func->GetName()] = func->GetId();

  return func;
}

FunctionId BytecodeGenerator::LookupFuncIdByName(const std::string &name) const {
  if (const auto iter = func_map_.find(name); iter != func_map_.end()) {
    return iter->second;
  }
  return kInvalidFuncId;
}

LocalVar BytecodeGenerator::NewStatic(const std::string &name, ast::Type *type,
                                      const void *contents) {
  std::size_t offset = data_.size();

  if (!util::MathUtil::IsAligned(offset, type->GetAlignment())) {
    offset = util::MathUtil::AlignTo(offset, type->GetAlignment());
  }

  const std::size_t padded_len = type->GetSize() + (offset - data_.size());
  data_.insert(data_.end(), padded_len, 0);
  std::memcpy(&data_[offset], contents, type->GetSize());

  uint32_t &version = static_locals_versions_[name];
  const std::string name_and_version = name + "_" + std::to_string(version++);
  static_locals_.emplace_back(name_and_version, type, offset, LocalInfo::Kind::Var);

  return LocalVar(offset, LocalVar::AddressMode::Address);
}

LocalVar BytecodeGenerator::NewStaticString(ast::Context *ctx, const ast::Identifier string) {
  // Check cache
  if (auto iter = static_string_cache_.find(string); iter != static_string_cache_.end()) {
    return LocalVar(iter->second.GetOffset(), LocalVar::AddressMode::Address);
  }

  // Create
  auto *type =
      ast::ArrayType::Get(string.GetLength(), ast::BuiltinType::Get(ctx, ast::BuiltinType::Uint8));
  auto static_local = NewStatic("stringConst", type, static_cast<const void *>(string.GetData()));

  // Cache
  static_string_cache_.emplace(string, static_local);

  return static_local;
}

LocalVar BytecodeGenerator::VisitExpressionForLValue(ast::Expr *expr) {
  LValueResultScope scope(this);
  Visit(expr);
  return scope.GetDestination();
}

LocalVar BytecodeGenerator::VisitExpressionForRValue(ast::Expr *expr) {
  RValueResultScope scope(this);
  Visit(expr);
  return scope.GetDestination();
}

void BytecodeGenerator::VisitExpressionForRValue(ast::Expr *expr, LocalVar dest) {
  RValueResultScope scope(this, dest);
  Visit(expr);
}

LocalVar BytecodeGenerator::VisitExpressionForSQLValue(ast::Expr *expr) {
  return VisitExpressionForLValue(expr);
}

void BytecodeGenerator::VisitExpressionForTest(ast::Expr *expr, BytecodeLabel *then_label,
                                               BytecodeLabel *else_label,
                                               TestFallthrough fallthrough) {
  // Evaluate the expression
  LocalVar cond = VisitExpressionForRValue(expr);

  switch (fallthrough) {
    case TestFallthrough::Then: {
      GetEmitter()->EmitConditionalJump(Bytecode::JumpIfFalse, cond, else_label);
      break;
    }
    case TestFallthrough::Else: {
      GetEmitter()->EmitConditionalJump(Bytecode::JumpIfTrue, cond, then_label);
      break;
    }
    case TestFallthrough::None: {
      GetEmitter()->EmitConditionalJump(Bytecode::JumpIfFalse, cond, else_label);
      GetEmitter()->EmitJump(Bytecode::Jump, then_label);
      break;
    }
  }
}

Bytecode BytecodeGenerator::GetIntTypedBytecode(Bytecode bytecode, ast::Type *type, bool sign) {
  TPL_ASSERT(type->IsIntegerType(), "Type must be integer type");
  auto int_kind = type->SafeAs<ast::BuiltinType>()->GetKind();
  auto kind_idx = int_kind - (sign ? ast::BuiltinType::Int8 : ast::BuiltinType::Uint8);
  return Bytecodes::FromByte(Bytecodes::ToByte(bytecode) + kind_idx);
}

Bytecode BytecodeGenerator::GetFloatTypedBytecode(Bytecode bytecode, ast::Type *type) {
  TPL_ASSERT(type->IsFloatType(), "Type must be floating-point type");
  auto float_kind = type->SafeAs<ast::BuiltinType>()->GetKind();
  auto kind_idx = static_cast<uint8_t>(float_kind - ast::BuiltinType::Float32);
  return Bytecodes::FromByte(Bytecodes::ToByte(bytecode) + kind_idx);
}

// static
std::unique_ptr<BytecodeModule> BytecodeGenerator::Compile(ast::AstNode *root,
                                                           const std::string &name) {
  BytecodeGenerator generator;
  generator.Visit(root);

  // Create the bytecode module. Note that we move the bytecode and functions
  // array from the generator into the module.
  return std::make_unique<BytecodeModule>(
      name, std::move(generator.code_), std::move(generator.data_), std::move(generator.functions_),
      std::move(generator.static_locals_));
}

}  // namespace tpl::vm<|MERGE_RESOLUTION|>--- conflicted
+++ resolved
@@ -2120,9 +2120,6 @@
       break;
     }
     case ast::LiteralExpr::LiteralKind::Int: {
-<<<<<<< HEAD
-      GetEmitter()->EmitAssignImm4(target, node->IntegerVal());
-=======
       if (const auto size = node->GetType()->GetSize(); size == 1) {
         GetEmitter()->EmitAssignImm1(target, node->IntegerVal());
       } else if (size == 2) {
@@ -2133,21 +2130,16 @@
         TPL_ASSERT(size == 8, "Invalid integer literal size. Must be 1-, 2-, 4-, or 8-bytes.");
         GetEmitter()->EmitAssignImm8(target, node->IntegerVal());
       }
->>>>>>> 747f454b
       GetExecutionResult()->SetDestination(target.ValueOf());
       break;
     }
     case ast::LiteralExpr::LiteralKind::Float: {
-<<<<<<< HEAD
-      GetEmitter()->EmitAssignImm4F(target, node->FloatVal());
-=======
       if (const auto size = node->GetType()->GetSize(); size == 4) {
         GetEmitter()->EmitAssignImm4F(target, node->FloatVal());
       } else {
         TPL_ASSERT(size == 8, "Invalid float literal size. Must be 4-, or 8-bytes.");
         GetEmitter()->EmitAssignImm8F(target, node->FloatVal());
       }
->>>>>>> 747f454b
       GetExecutionResult()->SetDestination(target.ValueOf());
       break;
     }
