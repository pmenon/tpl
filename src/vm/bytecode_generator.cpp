--- conflicted
+++ resolved
@@ -491,54 +491,6 @@
   execution_result()->set_destination(dest.ValueOf());
 }
 
-<<<<<<< HEAD
-void BytecodeGenerator::VisitSqlCompareOpExpr(ast::ComparisonOpExpr *compare) {
-  TPL_ASSERT(execution_result()->IsRValue(),
-             "SQL comparison expressions must be R-Values!");
-
-  LocalVar dest = execution_result()->GetOrCreateDestination(compare->type());
-  LocalVar left = VisitExpressionForLValue(compare->left());
-  LocalVar right = VisitExpressionForLValue(compare->right());
-
-  Bytecode code;
-  switch (compare->op()) {
-    case parsing::Token::Type::GREATER: {
-      code = Bytecode::GreaterThanInteger;
-      break;
-    }
-    case parsing::Token::Type::GREATER_EQUAL: {
-      code = Bytecode::GreaterThanEqualInteger;
-      break;
-    }
-    case parsing::Token::Type::EQUAL_EQUAL: {
-      code = Bytecode::EqualInteger;
-      break;
-    }
-    case parsing::Token::Type::LESS: {
-      code = Bytecode::LessThanInteger;
-      break;
-    }
-    case parsing::Token::Type::LESS_EQUAL: {
-      code = Bytecode::LessThanEqualInteger;
-      break;
-    }
-    case parsing::Token::Type::BANG_EQUAL: {
-      code = Bytecode::NotEqualInteger;
-      break;
-    }
-    default: { UNREACHABLE("Impossible binary operation"); }
-  }
-
-  // Emit
-  emitter()->EmitBinaryOp(code, dest, left, right);
-
-  // Mark where the result is
-  execution_result()->set_destination(dest);
-}
-
-void BytecodeGenerator::VisitPrimitiveCompareOpExpr(
-    ast::ComparisonOpExpr *compare) {
-=======
 void BytecodeGenerator::VisitBinaryOpExpr(ast::BinaryOpExpr *node) {
   switch (node->op()) {
     case parsing::Token::Type::AND:
@@ -553,8 +505,52 @@
   }
 }
 
-void BytecodeGenerator::VisitComparisonOpExpr(ast::ComparisonOpExpr *node) {
->>>>>>> ede119db
+void BytecodeGenerator::VisitSqlCompareOpExpr(ast::ComparisonOpExpr *compare) {
+  TPL_ASSERT(execution_result()->IsRValue(),
+             "SQL comparison expressions must be R-Values!");
+
+  LocalVar dest = execution_result()->GetOrCreateDestination(compare->type());
+  LocalVar left = VisitExpressionForLValue(compare->left());
+  LocalVar right = VisitExpressionForLValue(compare->right());
+
+  Bytecode code;
+  switch (compare->op()) {
+    case parsing::Token::Type::GREATER: {
+      code = Bytecode::GreaterThanInteger;
+      break;
+    }
+    case parsing::Token::Type::GREATER_EQUAL: {
+      code = Bytecode::GreaterThanEqualInteger;
+      break;
+    }
+    case parsing::Token::Type::EQUAL_EQUAL: {
+      code = Bytecode::EqualInteger;
+      break;
+    }
+    case parsing::Token::Type::LESS: {
+      code = Bytecode::LessThanInteger;
+      break;
+    }
+    case parsing::Token::Type::LESS_EQUAL: {
+      code = Bytecode::LessThanEqualInteger;
+      break;
+    }
+    case parsing::Token::Type::BANG_EQUAL: {
+      code = Bytecode::NotEqualInteger;
+      break;
+    }
+    default: { UNREACHABLE("Impossible binary operation"); }
+  }
+
+  // Emit
+  emitter()->EmitBinaryOp(code, dest, left, right);
+
+  // Mark where the result is
+  execution_result()->set_destination(dest);
+}
+
+void BytecodeGenerator::VisitPrimitiveCompareOpExpr(
+    ast::ComparisonOpExpr *compare) {
   TPL_ASSERT(execution_result()->IsRValue(),
              "Comparison expressions must be R-Values!");
 
