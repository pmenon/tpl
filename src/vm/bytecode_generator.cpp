--- conflicted
+++ resolved
@@ -1,14 +1,10 @@
 #include "vm/bytecode_generator.h"
 
-<<<<<<< HEAD
 #include <memory>
 #include <string>
 #include <utility>
 #include <vector>
 
-#include "ast/ast_context.h"
-=======
->>>>>>> 9956f8f2
 #include "ast/builtins.h"
 #include "ast/context.h"
 #include "ast/type.h"
@@ -198,13 +194,8 @@
     LoopBuilder vpi_loop(this);
     vpi_loop.LoopHeader();
 
-<<<<<<< HEAD
-    ast::AstContext &ctx = row_type->context();
-    LocalVar cond = current_function()->NewLocal(ast::BoolType::Get(&ctx));
-=======
     ast::Context *ctx = row_type->context();
     LocalVar cond = current_function()->NewLocal(ast::BoolType::Get(ctx));
->>>>>>> 9956f8f2
     emitter()->Emit(Bytecode::VPIHasNext, cond, vpi);
     emitter()->EmitConditionalJump(Bytecode::JumpIfFalse, cond.ValueOf(),
                                    vpi_loop.break_label());
@@ -276,7 +267,7 @@
   }
 
   ast::InternalType *table_iter_type = ast::InternalType::Get(
-      &ctx, ast::InternalType::InternalKind::TableVectorIterator);
+      ctx, ast::InternalType::InternalKind::TableVectorIterator);
   LocalVar table_iter =
       current_function()->NewLocal(table_iter_type, "table_iter");
 
@@ -296,7 +287,7 @@
   //
 
   ast::InternalType *vpi_type = ast::InternalType::Get(
-      &ctx, ast::InternalType::InternalKind::VectorProjectionIterator);
+      ctx, ast::InternalType::InternalKind::VectorProjectionIterator);
   LocalVar vpi = current_function()->NewLocal(vpi_type->PointerTo(), "vpi");
 
   emitter()->Emit(Bytecode::TableVectorIteratorGetVPI, vpi, table_iter);
@@ -312,7 +303,7 @@
     LoopBuilder table_loop(this);
     table_loop.LoopHeader();
 
-    LocalVar cond = current_function()->NewLocal(ast::BoolType::Get(&ctx));
+    LocalVar cond = current_function()->NewLocal(ast::BoolType::Get(ctx));
     emitter()->Emit(Bytecode::TableVectorIteratorNext, cond, table_iter);
     emitter()->EmitConditionalJump(Bytecode::JumpIfFalse, cond.ValueOf(),
                                    table_loop.break_label());
@@ -593,7 +584,7 @@
                                                    ast::Builtin builtin) {
   ast::Context *ctx = call->type()->context();
   ast::Type *ret_type =
-      ast::IntegerType::Get(&ctx, ast::IntegerType::IntKind::Int32);
+      ast::IntegerType::Get(ctx, ast::IntegerType::IntKind::Int32);
 
   LocalVar ret_val;
   if (execution_result() != nullptr) {
@@ -730,7 +721,7 @@
       break;
     }
     case ast::LitExpr::LitKind::Boolean: {
-      emitter()->EmitAssignImm1(target, static_cast<i8>(node->bool_val()));
+      emitter()->EmitAssignImm1(target, node->bool_val());
       break;
     }
     case ast::LitExpr::LitKind::Int: {
