cmake_minimum_required(VERSION 3.8)

project(tpl)

# The version number.
set(TPL_VERSION_MAJOR 0)
set(TPL_VERSION_MINOR 1)

# For external projects
include(CMakeParseArguments)
include(ExternalProject)

# Let CMake know where all the modules are (i.e., in ./cmake)
set(CMAKE_MODULE_PATH ${CMAKE_MODULE_PATH} "${CMAKE_SOURCE_DIR}/cmake")

# Checks from terrier require these
set(BUILD_SUPPORT_DIR "${CMAKE_SOURCE_DIR}/build-support")
find_package(ClangTools)
if ("$ENV{CMAKE_EXPORT_COMPILE_COMMANDS}" STREQUAL "1" OR CLANG_TIDY_FOUND)
  set(CMAKE_EXPORT_COMPILE_COMMANDS 1)
endif ()

# configure a header file to pass some of the CMake settings to the source code
configure_file (
  "${PROJECT_SOURCE_DIR}/tpl.h.in"
  "${PROJECT_BINARY_DIR}/tpl.h"
)

############################################################
#
# Cmake Built Options
#
############################################################

option(TPL_USE_ASAN "Build TPL with AddressSanitizer enabled" OFF)
option(TPL_USE_TSAN "Build TPL with ThreadSanitizer enabled" OFF)
option(TPL_USE_GOLD "Use the GNU Gold linker if available" OFF)
option(TPL_GENERATE_COVERAGE "Build TPL with code coverage enabled" OFF)
option(TPL_BUILD_DOC "Build Doxygen documentation" OFF)
option(TPL_VERBOSE_THIRDPARTY_BUILD "Verbose output when building third-party librares" OFF)
<<<<<<< HEAD
option(TPL_BUILD_BENCHMARKS "Build TPL benchmarks" OFF)
=======
option(TPL_BUILD_BENCHMARKS "Build TPL benchmarks" ON)
>>>>>>> bb353787

# Is this MacOS ?
if (${CMAKE_SYSTEM_NAME} MATCHES "Darwin")
  set(MACOSX TRUE)
endif()

############################################################
#
# Compiler Options
#
############################################################

# Default to 'Release' if no build type is provided, but warn the user
if (NOT CMAKE_BUILD_TYPE)
  message(WARNING "No build type selected, default to Release")
  set(CMAKE_BUILD_TYPE "Release")
endif()

# Ensure dependencies
include(Dependencies)

# Setup the compiler and setup the compiler flags
include(SetupCompiler)

############################################################
#
# "make gen-cov" target
#
############################################################

add_custom_target(gen-cov
        DEPENDS check check-tpl
        COMMAND lcov --directory . --capture --output-file coverage.info &&               # capture coverage info
                lcov --remove coverage.info '/usr/*' --output-file coverage.info          # filter out system
                     --remove coverage.info '*/build/*' --output-file coverage.info       # filter out build
                     --remove coverage.info '*/third_party/*' --output-file coverage.info # filter out third_party
                     --remove coverage.info '*/test/*' --output-file coverage.info        # filter out test
                     --remove coverage.info '*/src/main/*' --output-file coverage.info && # filter out main
                genhtml coverage.info --output-directory coverage-html
        )

############################################################
#
# Checks from Terrier
#
############################################################

###########################################################
#
# "make check-lint" and "make check-censored" targets
#
###########################################################

if (UNIX)

  file(GLOB_RECURSE LINT_FILES
          "${CMAKE_CURRENT_SOURCE_DIR}/src/*.h"
          "${CMAKE_CURRENT_SOURCE_DIR}/src/*.cpp"
          "${CMAKE_CURRENT_SOURCE_DIR}/test/*.h"
          "${CMAKE_CURRENT_SOURCE_DIR}/test/*.cpp"
          )

  find_program(CPPLINT_BIN NAMES cpplint cpplint.py HINTS ${BUILD_SUPPORT_DIR})
  message(STATUS "Found cpplint executable at ${CPPLINT_BIN}")

  # Full lint
  # Balancing act: cpplint.py takes a non-trivial time to launch,
  # so process 12 files per invocation, while still ensuring parallelism
  add_custom_target(check-lint echo '${LINT_FILES}' | xargs -n12 -P8
          ${CPPLINT_BIN}
          --verbose=2 ${TERRIER_LINT_QUIET}
          --linelength=120
          --filter=-legal/copyright,-build/header_guard
          )

  set(CENSOR_FILES ${LINT_FILES})

  # If whitelisting becomes necessary, do it here. Make it harder so that people try not to do it.
  #  list(REMOVE_ITEM CENSOR_FILES
  #
  #      )

  add_custom_target(check-censored
          grep --invert-match -n -e '^ *//' -e '^ *[*]' ${CENSOR_FILES} # check all uncommented lines w/ line num
          | grep -i -f ${BUILD_SUPPORT_DIR}/bad_words.txt               # for bad words, not case sensitive
          | grep --invert-match -e 'NOLINT'                             # the count of them that aren't NOLINT
          || exit 0                                                     # if nothing found, return 0
          && exit 1                                                     # else return 1, note || && left-associative
          )
endif (UNIX)

###########################################################
#
# "make format" and "make check-format" targets
#
###########################################################

# we modified the format script to take multiple args

string(CONCAT FORMAT_DIRS
        "${CMAKE_CURRENT_SOURCE_DIR}/benchmark,"
        "${CMAKE_CURRENT_SOURCE_DIR}/src,"
        "${CMAKE_CURRENT_SOURCE_DIR}/test,"
        )

# runs clang format and updates files in place.
add_custom_target(format ${BUILD_SUPPORT_DIR}/run_clang_format.py
        ${CLANG_FORMAT_BIN}
        ${BUILD_SUPPORT_DIR}/clang_format_exclusions.txt
        --source_dirs ${FORMAT_DIRS}
        --fix ${TERRIER_LINT_QUIET}
        )

# runs clang format and exits with a non-zero exit code if any files need to be reformatted
add_custom_target(check-format ${BUILD_SUPPORT_DIR}/run_clang_format.py
        ${CLANG_FORMAT_BIN}
        ${BUILD_SUPPORT_DIR}/clang_format_exclusions.txt
        --source_dirs ${FORMAT_DIRS}
        ${TERRIER_LINT_QUIET}
        )

###########################################################
#
# "make check-clang-tidy" target
#
###########################################################

if (${CLANG_TIDY_FOUND})
  # runs clang-tidy and exits with a non-zero exit code if any errors are found.
  # note that clang-tidy automatically looks for a .clang-tidy file in parent directories
  add_custom_target(check-clang-tidy
          ${BUILD_SUPPORT_DIR}/run-clang-tidy.py                            # run LLVM's clang-tidy script
          -clang-tidy-binary ${CLANG_TIDY_BIN}                              # using our clang-tidy binary
          -p ${CMAKE_BINARY_DIR}                                            # using cmake's generated compile commands
          )
  # TODO(WAN): if we're bringing in gbenchmark and gtest properly, we can set them as dependencies here
endif ()

###########################################################
#
# "make check-tpl" and "make check-tpl-diff" targets
#
###########################################################

# runs the TPL binary on all files in 'sample_tpl' comparing each scripts output
# to the reference output in 'tpl_tests.txt'
add_custom_target(check-tpl
        DEPENDS tpl
        COMMAND ${BUILD_SUPPORT_DIR}/run_tpl_tests.py
                -b ${CMAKE_BINARY_DIR}/bin/tpl
                -f ${PROJECT_SOURCE_DIR}/sample_tpl/tpl_tests.txt
                -t ${PROJECT_SOURCE_DIR}/sample_tpl
        )

# Like 'check-tpl', but runs the test only on added tests to 'tpl_tests.txt'
add_custom_target(check-tpl-diff
        DEPENDS tpl
        COMMAND git diff -U0 ${PROJECT_SOURCE_DIR}/sample_tpl/tpl_tests.txt
                | grep '^[+][^+-]'
                | sed 's/^.//'
                | uniq > ${CMAKE_BINARY_DIR}/tpl_tests_diff.txt             # create tpl_tests_diff.txt containing the new tests
                &&
                ${BUILD_SUPPORT_DIR}/run_tpl_tests.py                       # run the check only on the new tests
                -b ${CMAKE_BINARY_DIR}/bin/tpl
                -f ${CMAKE_BINARY_DIR}/tpl_tests_diff.txt
                -t ${PROJECT_SOURCE_DIR}/sample_tpl
        )

############################################################
#
# Doxygen
#
############################################################

# check if Doxygen is installed
if (TPL_BUILD_DOC)
  find_package(Doxygen)
  if(NOT DOXYGEN_FOUND)
    message(FATAL_ERROR "Doxygen is needed to build the documentation.")
  endif()

  # set input and output files
  set(DOXYGEN_IN ${CMAKE_CURRENT_SOURCE_DIR}/apidoc/Doxyfile.in)
  set(DOXYGEN_OUT ${CMAKE_CURRENT_BINARY_DIR}/Doxyfile)

  # request to configure the file
  configure_file(${DOXYGEN_IN} ${DOXYGEN_OUT} @ONLY)
  message(STATUS "Doxygen build configured")

  add_custom_target(docs
          COMMAND ${DOXYGEN_EXECUTABLE} ${DOXYGEN_OUT}
          WORKING_DIRECTORY ${CMAKE_CURRENT_BINARY_DIR}
          COMMENT "Generating API documentation with Doxygen"
          VERBATIM )
endif ()

############################################################
#
# Project Setup
#
############################################################

# Setup includes. Needed for all directory components.
include_directories("${PROJECT_SOURCE_DIR}/src/include/" "${PROJECT_BINARY_DIR}")

set(TPL_TEST_LINK_LIBS tpl_shared ${TPL_LINK_LIBS} gtest gtest_main)
set(TPL_BENCHMARK_LINK_LIBS tpl_shared ${TPL_LINK_LIBS} benchmark gtest gtest_main)

# Let the sources and tests directory set themselves up
add_subdirectory(src)
add_subdirectory(test)
add_subdirectory(benchmark)

############################################################
#
# Done, print final configuration summary
#
############################################################

message(STATUS "")
message(STATUS "******************* TPL Configuration Summary *******************")
message(STATUS "")
message(STATUS "Version        :   ${TPL_VERSION_MAJOR}.${TPL_VERSION_MINOR}")
message(STATUS "System         :   ${CMAKE_SYSTEM_NAME}")
message(STATUS "Compiler       :   ${CMAKE_CXX_COMPILER} (${CMAKE_CXX_COMPILER_ID} ${CMAKE_CXX_COMPILER_VERSION})")
message(STATUS "Build type     :   ${CMAKE_BUILD_TYPE}")
message(STATUS "CXX flags      :   ${CMAKE_CXX_FLAGS}")
message(STATUS "Linker flags   :   ${CMAKE_EXE_LINKER_FLAGS}")
message(STATUS "")
message(STATUS "*****************************************************************")
message(STATUS "")<|MERGE_RESOLUTION|>--- conflicted
+++ resolved
@@ -38,11 +38,7 @@
 option(TPL_GENERATE_COVERAGE "Build TPL with code coverage enabled" OFF)
 option(TPL_BUILD_DOC "Build Doxygen documentation" OFF)
 option(TPL_VERBOSE_THIRDPARTY_BUILD "Verbose output when building third-party librares" OFF)
-<<<<<<< HEAD
-option(TPL_BUILD_BENCHMARKS "Build TPL benchmarks" OFF)
-=======
 option(TPL_BUILD_BENCHMARKS "Build TPL benchmarks" ON)
->>>>>>> bb353787
 
 # Is this MacOS ?
 if (${CMAKE_SYSTEM_NAME} MATCHES "Darwin")
