--- conflicted
+++ resolved
@@ -60,14 +60,9 @@
   void VisitForStmt(ast::ForStmt *stmt) {
     // NOLINTNEXTLINE
     if constexpr (FindInfinite) {
-<<<<<<< HEAD
-      num_fors_ += stmt->IsInfinite();
+      bool is_finite_for = (stmt->condition() == nullptr);
+      num_fors_ += static_cast<u32>(is_finite_for);
     } else {  // NOLINT
-=======
-      bool is_finite_for = (stmt->condition() == nullptr);
-      num_fors_ += is_finite_for;
-    } else {
->>>>>>> d4c15e24
       num_fors_++;
     }
     AstTraversalVisitor<SelfT>::VisitForStmt(stmt);
