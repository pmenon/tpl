#include "sql_test.h"  // NOLINT

#include "catalog/catalog_defs.h"
#include "sql/execution_structures.h"
#include "sql/table_vector_iterator.h"
#include "util/timer.h"

namespace tpl::sql::test {

class TableVectorIteratorTest : public SqlBasedTest {};

TEST_F(TableVectorIteratorTest, EmptyIteratorTest) {
  //
  // Check to see that iteration doesn't begin without an input block
  //
  auto *exec = sql::ExecutionStructures::Instance();
  exec->GetCatalog()->CreateTestTables();
  auto *table = exec->GetCatalog()->LookupTableByName("empty_table");

<<<<<<< HEAD
  TableVectorIterator iter(static_cast<u16>(TableId::EmptyTable));

  EXPECT_TRUE(iter.Init());

=======
  TableVectorIterator iter(*table->GetTable(), *table->GetStorageSchema());
>>>>>>> c50bfb8e
  while (iter.Advance()) {
    FAIL() << "Empty table should have no tuples";
  }
}

TEST_F(TableVectorIteratorTest, SimpleIteratorTest) {
  //
  // Simple test to ensure we iterate over the whole table
  //

<<<<<<< HEAD
  TableVectorIterator iter(static_cast<u16>(TableId::EmptyTable));

  EXPECT_TRUE(iter.Init());

  VectorProjectionIterator *vpi = iter.vector_projection_iterator();
=======
  auto *exec = sql::ExecutionStructures::Instance();
  exec->GetCatalog()->CreateTestTables();
  auto *table = exec->GetCatalog()->LookupTableByName("test_1");

  TableVectorIterator iter(*table->GetTable(), *table->GetStorageSchema());
  ProjectedColumnsIterator *pci = iter.vector_projection_iterator();
>>>>>>> c50bfb8e

  u32 num_tuples = 0;
  while (iter.Advance()) {
    for (; pci->HasNext(); pci->Advance()) {
      num_tuples++;
    }
    pci->Reset();
  }
<<<<<<< HEAD

  EXPECT_EQ(iter.table()->num_tuples(), num_tuples);
=======
  EXPECT_EQ(catalog::test_table_size, num_tuples);
>>>>>>> c50bfb8e
}

}  // namespace tpl::sql::test<|MERGE_RESOLUTION|>--- conflicted
+++ resolved
@@ -17,14 +17,7 @@
   exec->GetCatalog()->CreateTestTables();
   auto *table = exec->GetCatalog()->LookupTableByName("empty_table");
 
-<<<<<<< HEAD
-  TableVectorIterator iter(static_cast<u16>(TableId::EmptyTable));
-
-  EXPECT_TRUE(iter.Init());
-
-=======
   TableVectorIterator iter(*table->GetTable(), *table->GetStorageSchema());
->>>>>>> c50bfb8e
   while (iter.Advance()) {
     FAIL() << "Empty table should have no tuples";
   }
@@ -35,20 +28,12 @@
   // Simple test to ensure we iterate over the whole table
   //
 
-<<<<<<< HEAD
-  TableVectorIterator iter(static_cast<u16>(TableId::EmptyTable));
-
-  EXPECT_TRUE(iter.Init());
-
-  VectorProjectionIterator *vpi = iter.vector_projection_iterator();
-=======
   auto *exec = sql::ExecutionStructures::Instance();
   exec->GetCatalog()->CreateTestTables();
   auto *table = exec->GetCatalog()->LookupTableByName("test_1");
 
   TableVectorIterator iter(*table->GetTable(), *table->GetStorageSchema());
   ProjectedColumnsIterator *pci = iter.vector_projection_iterator();
->>>>>>> c50bfb8e
 
   u32 num_tuples = 0;
   while (iter.Advance()) {
@@ -57,12 +42,7 @@
     }
     pci->Reset();
   }
-<<<<<<< HEAD
-
-  EXPECT_EQ(iter.table()->num_tuples(), num_tuples);
-=======
   EXPECT_EQ(catalog::test_table_size, num_tuples);
->>>>>>> c50bfb8e
 }
 
 }  // namespace tpl::sql::test