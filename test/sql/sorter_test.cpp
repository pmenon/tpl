--- conflicted
+++ resolved
@@ -4,22 +4,6 @@
 #include <vector>
 #include "sql/sorter.h"
 #include "util/region.h"
-
-#define TestAllSigned(FuncName, Args...) \
-  FuncName<i8>(Args); \
-  FuncName<i16>(Args); \
-  FuncName<i32>(Args); \
-  FuncName<i64>(Args);
-
-#define TestAllUnsigned(FuncName, Args...) \
-  FuncName<u8>(Args); \
-  FuncName<u16>(Args); \
-  FuncName<u32>(Args); \
-  FuncName<u64>(Args);
-
-#define TestAllIntegral(FuncName, Args...) \
-  TestAllSigned(FuncName, Args) \
-  TestAllUnsigned(FuncName, Args)
 
 #define TestAllSigned(FuncName, Args...) \
   FuncName<i8>(Args); \
@@ -53,33 +37,14 @@
   // passing in something that we can sizeof(). Limiting ourselves to IntType should be fine.
   const auto tuple_size = sizeof(IntType);
   auto cmp_fn = [](const byte *a, const byte *b) -> int {
-<<<<<<< HEAD
-    // Explicit comparison to avoid overflows
-    IntType a_val = *reinterpret_cast<const IntType *>(a);
-    IntType b_val = *reinterpret_cast<const IntType *>(b);
-    if (a_val < b_val) {
-      return -1;
-    } else if (a_val > b_val) {
-      return 1;
-    }
-    return 0;
+    const auto val_a = *reinterpret_cast<const IntType *>(a);
+    const auto val_b = *reinterpret_cast<const IntType *>(b);
+    return val_a < val_b ? -1 : (val_a == val_b ? 0 : 1);
   };
 
   for (u32 curr_iter = 0; curr_iter < num_iters; curr_iter++) {
     // Test a random number of elements.
     const auto num_elems = (std::abs(rng(*generator)) % max_elems) + 1;
-=======
-    const auto val_a = *reinterpret_cast<const IntType *>(a);
-    const auto val_b = *reinterpret_cast<const IntType *>(b);
-    return val_a < val_b ? -1 : (val_a == val_b ? 0 : 1);
-  };
-
-  for (auto curr_iter = 0; curr_iter < num_iters; curr_iter++) {
-    // Test a random number of elements.
-    // TODO(WAN): this currently breaks the sorter
-    const auto num_elems = 1280; // (std::abs(rng(*generator)) % max_elems) + 1;
-    std::cout << num_elems << std::endl;
->>>>>>> 1a512552
     // Create a reference vector. This contains our real data, and sorter should match it at the end.
     std::vector<IntType> reference;
     reference.reserve(num_elems);
@@ -89,11 +54,7 @@
     sql::Sorter sorter(&tmp, cmp_fn, tuple_size);
 
     // Randomly create and insert elements to both sorter and reference.
-<<<<<<< HEAD
     for (u32 i = 0; i < num_elems; i++) {
-=======
-    for (auto i = 0; i < num_elems; i++) {
->>>>>>> 1a512552
       const auto rand_data = rng(*generator);
       reference.emplace_back(rand_data);
       auto *elem = reinterpret_cast<IntType *>(sorter.AllocInputTuple());
@@ -106,36 +67,19 @@
 
     // Check that the elements are in the same order.
     sql::SorterIterator iter(&sorter);
-<<<<<<< HEAD
     for (u32 i = 0; i < num_elems; i++) {
-=======
-    for (auto i = 0; i < num_elems; i++) {
->>>>>>> 1a512552
       EXPECT_EQ(*reinterpret_cast<const IntType *>(*iter), reference[i]);
       ++iter;
     }
   }
 }
 
-<<<<<<< HEAD
-// NOLINTNEXTLINE
-TEST_F(SorterTest, SortTest) {
-  const uint32_t num_iters = 20;
-  const uint32_t max_elems = 10000;
-  TestSortRandomTupleSize<i32>(num_iters, max_elems, &generator_);
-//  TestAllSigned(TestSortRandomTupleSize, num_iters, max_elems, &generator_);
-//  TestAllUnsigned(TestSortRandomTupleSize, num_iters, max_elems, &generator_);
-}
-
-// NOLINTNEXTLINE
-=======
 TEST_F(SorterTest, SortTest) {
   const uint32_t num_iters = 200;
-  const uint32_t max_elems = 2000;
+  const uint32_t max_elems = 10000;
   TestSortRandomTupleSize<i32>(num_iters, max_elems, &generator_);
 }
 
->>>>>>> 1a512552
 TEST_F(SorterTest, TopKTest) {
   // Generate random vector and keep track of the top k elements
   const i32 num_elems = 10000;
